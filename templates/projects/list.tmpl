<div role="main" aria-label="{{.Title}}" class="page-content repository projects">
	<div class="ui container">
		{{if .CanWriteProjects}}
			<div class="navbar">
				<div class="ui right">
					<a class="ui green button" href="{{$.Link}}/new">{{.locale.Tr "repo.projects.new"}}</a>
				</div>
			</div>
			<div class="ui divider"></div>
		{{end}}

		{{template "base/alert" .}}
		<div class="ui compact tiny menu">
			<a class="item{{if not .IsShowClosed}} active{{end}}" href="{{$.Link}}?state=open">
				{{svg "octicon-project-symlink" 16 "gt-mr-3"}}
				{{LocaleNumber .OpenCount}}&nbsp;{{.locale.Tr "repo.issues.open_title"}}
			</a>
			<a class="item{{if .IsShowClosed}} active{{end}}" href="{{$.Link}}?state=closed">
				{{svg "octicon-check" 16 "gt-mr-3"}}
				{{LocaleNumber .ClosedCount}}&nbsp;{{.locale.Tr "repo.issues.closed_title"}}
			</a>
		</div>

		<div class="ui right floated secondary filter menu">
			<!-- Sort -->
			<div class="ui dropdown type jump item">
				<span class="text">
					{{.locale.Tr "repo.issues.filter_sort"}}
					{{svg "octicon-triangle-down" 14 "dropdown icon"}}
				</span>
				<div class="menu">
					<a class="{{if eq .SortType "oldest"}}active {{end}}item" href="{{$.Link}}?q={{$.Keyword}}&sort=oldest&state={{$.State}}">{{.locale.Tr "repo.issues.filter_sort.oldest"}}</a>
					<a class="{{if eq .SortType "recentupdate"}}active {{end}}item" href="{{$.Link}}?q={{$.Keyword}}&sort=recentupdate&state={{$.State}}">{{.locale.Tr "repo.issues.filter_sort.recentupdate"}}</a>
					<a class="{{if eq .SortType "leastupdate"}}active {{end}}item" href="{{$.Link}}?q={{$.Keyword}}&sort=leastupdate&state={{$.State}}">{{.locale.Tr "repo.issues.filter_sort.leastupdate"}}</a>
				</div>
			</div>
		</div>
		<div class="milestone list">
			{{range .Projects}}
				<li class="item">
					{{svg .IconName}} <a href="{{.Link}}">{{.Title}}</a>
					<div class="meta">
						{{$closedDate:= TimeSinceUnix .ClosedDateUnix $.locale}}
						{{if .IsClosed}}
							{{svg "octicon-clock"}} {{$.locale.Tr "repo.milestones.closed" $closedDate | Safe}}
						{{end}}
						<span class="issue-stats">
							{{svg "octicon-issue-opened" 16 "gt-mr-3"}}
<<<<<<< HEAD
							{{JsPrettyNumber (index $.NumOpenIssuesInProjects .ID)}}&nbsp;{{$.locale.Tr "repo.issues.open_title"}}
							{{svg "octicon-check" 16 "gt-mr-3"}}
							{{JsPrettyNumber (index $.NumClosedIssuesInProjects .ID)}}&nbsp;{{$.locale.Tr "repo.issues.closed_title"}}
=======
							{{LocaleNumber .NumOpenIssues}}&nbsp;{{$.locale.Tr "repo.issues.open_title"}}
							{{svg "octicon-check" 16 "gt-mr-3"}}
							{{LocaleNumber .NumClosedIssues}}&nbsp;{{$.locale.Tr "repo.issues.closed_title"}}
>>>>>>> 5f4cd715
						</span>
					</div>
					{{if and $.CanWriteProjects (not $.Repository.IsArchived)}}
					<div class="ui right operate">
						<a href="{{$.Link}}/{{.ID}}/edit" data-id={{.ID}} data-title={{.Title}}>{{svg "octicon-pencil"}} {{$.locale.Tr "repo.issues.label_edit"}}</a>
						{{if .IsClosed}}
							<a class="link-action" href data-url="{{$.Link}}/{{.ID}}/open">{{svg "octicon-check"}} {{$.locale.Tr "repo.projects.open"}}</a>
						{{else}}
							<a class="link-action" href data-url="{{$.Link}}/{{.ID}}/close">{{svg "octicon-skip"}} {{$.locale.Tr "repo.projects.close"}}</a>
						{{end}}
						<a class="delete-button" href="#" data-url="{{$.Link}}/{{.ID}}/delete" data-id="{{.ID}}">{{svg "octicon-trash"}} {{$.locale.Tr "repo.issues.label_delete"}}</a>
					</div>
					{{end}}
					{{if .Description}}
					<div class="content">
						{{.RenderedContent|Str2html}}
					</div>
					{{end}}
				</li>
			{{end}}

			{{template "base/paginate" .}}
		</div>
	</div>
</div>

{{if $.CanWriteProjects}}
<div class="ui small basic delete modal">
	<div class="ui icon header">
		{{svg "octicon-trash"}}
		{{.locale.Tr "repo.projects.deletion"}}
	</div>
	<div class="content">
		<p>{{.locale.Tr "repo.projects.deletion_desc"}}</p>
	</div>
	{{template "base/delete_modal_actions" .}}
</div>
{{end}}<|MERGE_RESOLUTION|>--- conflicted
+++ resolved
@@ -46,15 +46,9 @@
 						{{end}}
 						<span class="issue-stats">
 							{{svg "octicon-issue-opened" 16 "gt-mr-3"}}
-<<<<<<< HEAD
-							{{JsPrettyNumber (index $.NumOpenIssuesInProjects .ID)}}&nbsp;{{$.locale.Tr "repo.issues.open_title"}}
+							{{LocaleNumber (index $.NumOpenIssuesInProjects .ID)}}&nbsp;{{$.locale.Tr "repo.issues.open_title"}}
 							{{svg "octicon-check" 16 "gt-mr-3"}}
-							{{JsPrettyNumber (index $.NumClosedIssuesInProjects .ID)}}&nbsp;{{$.locale.Tr "repo.issues.closed_title"}}
-=======
-							{{LocaleNumber .NumOpenIssues}}&nbsp;{{$.locale.Tr "repo.issues.open_title"}}
-							{{svg "octicon-check" 16 "gt-mr-3"}}
-							{{LocaleNumber .NumClosedIssues}}&nbsp;{{$.locale.Tr "repo.issues.closed_title"}}
->>>>>>> 5f4cd715
+							{{LocaleNumber (index $.NumClosedIssuesInProjects .ID)}}&nbsp;{{$.locale.Tr "repo.issues.closed_title"}}
 						</span>
 					</div>
 					{{if and $.CanWriteProjects (not $.Repository.IsArchived)}}
