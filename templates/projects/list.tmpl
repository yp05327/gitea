--- conflicted
+++ resolved
@@ -29,33 +29,6 @@
 			<a class="{{if eq .SortType "recentupdate"}}active {{end}}item" href="{{$.Link}}?q={{$.Keyword}}&sort=recentupdate&state={{$.State}}">{{.locale.Tr "repo.issues.filter_sort.recentupdate"}}</a>
 			<a class="{{if eq .SortType "leastupdate"}}active {{end}}item" href="{{$.Link}}?q={{$.Keyword}}&sort=leastupdate&state={{$.State}}">{{.locale.Tr "repo.issues.filter_sort.leastupdate"}}</a>
 		</div>
-<<<<<<< HEAD
-		<div class="milestone list">
-			{{range .Projects}}
-				<li class="item">
-					{{svg .IconName}} <a href="{{.Link}}">{{.Title}}</a>
-					<div class="meta">
-						{{$closedDate:= TimeSinceUnix .ClosedDateUnix $.locale}}
-						{{if .IsClosed}}
-							{{svg "octicon-clock"}} {{$.locale.Tr "repo.milestones.closed" $closedDate | Safe}}
-						{{end}}
-						<span class="issue-stats">
-							{{svg "octicon-issue-opened" 16 "gt-mr-3"}}
-							{{$.locale.PrettyNumber (index $.NumOpenIssuesInProjects .ID)}}&nbsp;{{$.locale.Tr "repo.issues.open_title"}}
-							{{svg "octicon-check" 16 "gt-mr-3"}}
-							{{$.locale.PrettyNumber (index $.NumClosedIssuesInProjects .ID)}}&nbsp;{{$.locale.Tr "repo.issues.closed_title"}}
-						</span>
-					</div>
-					{{if and $.CanWriteProjects (not $.Repository.IsArchived)}}
-					<div class="ui right operate">
-						<a href="{{$.Link}}/{{.ID}}/edit" data-id={{.ID}} data-title={{.Title}}>{{svg "octicon-pencil"}} {{$.locale.Tr "repo.issues.label_edit"}}</a>
-						{{if .IsClosed}}
-							<a class="link-action" href data-url="{{$.Link}}/{{.ID}}/open">{{svg "octicon-check"}} {{$.locale.Tr "repo.projects.open"}}</a>
-						{{else}}
-							<a class="link-action" href data-url="{{$.Link}}/{{.ID}}/close">{{svg "octicon-skip"}} {{$.locale.Tr "repo.projects.close"}}</a>
-						{{end}}
-						<a class="delete-button" href="#" data-url="{{$.Link}}/{{.ID}}/delete" data-id="{{.ID}}">{{svg "octicon-trash"}} {{$.locale.Tr "repo.issues.label_delete"}}</a>
-=======
 	</div>
 </div>
 <div class="milestone-list">
@@ -69,12 +42,11 @@
 				<div class="group">
 					<div class="flex-text-block">
 						{{svg "octicon-issue-opened" 14}}
-						{{$.locale.PrettyNumber .NumOpenIssues}}&nbsp;{{$.locale.Tr "repo.issues.open_title"}}
->>>>>>> fa0b5b14
+						{{$.locale.PrettyNumber (index $.NumOpenIssuesInProjects .ID)}}&nbsp;{{$.locale.Tr "repo.issues.open_title"}}
 					</div>
 					<div class="flex-text-block">
 						{{svg "octicon-check" 14}}
-						{{$.locale.PrettyNumber .NumClosedIssues}}&nbsp;{{$.locale.Tr "repo.issues.closed_title"}}
+						{{$.locale.PrettyNumber (index $.NumClosedIssuesInProjects .ID)}}&nbsp;{{$.locale.Tr "repo.issues.closed_title"}}
 					</div>
 				</div>
 				{{if and $.CanWriteProjects (not $.Repository.IsArchived)}}
