--- conflicted
+++ resolved
@@ -1,95 +1,6 @@
 {{template "base/head" .}}
 <div role="main" aria-label="{{.Title}}" class="page-content repository projects edit-project new milestone">
 	{{template "repo/header" .}}
-<<<<<<< HEAD
-	<div class="ui container">
-		<div class="navbar">
-			{{template "repo/issue/navbar" .}}
-			{{if and .CanWriteProjects .PageIsEditProject}}
-			<div class="ui right floated secondary menu">
-				<a class="ui small green button" href="{{$.RepoLink}}/projects/new">{{.locale.Tr "repo.milestones.new"}}</a>
-			</div>
-			{{end}}
-		</div>
-		<div class="ui divider"></div>
-		<h2 class="ui dividing header">
-			{{if .PageIsEditProjects}}
-			{{.locale.Tr "repo.projects.edit"}}
-			<div class="sub header">{{.locale.Tr "repo.projects.edit_subheader"}}</div>
-			{{else}}
-				{{.locale.Tr "repo.projects.new"}}
-				<div class="sub header">{{.locale.Tr "repo.projects.new_subheader"}}</div>
-				{{end}}
-		</h2>
-		{{template "base/alert" .}}
-		<form class="ui form grid" action="{{.Link}}" method="post">
-			{{.CsrfTokenHtml}}
-			<div class="eleven wide column">
-				<input type="hidden" id="redirect" name="redirect" value="{{.redirect}}">
-				<div class="field {{if .Err_Title}}error{{end}}">
-					<label>{{.locale.Tr "repo.projects.title"}}</label>
-					<input name="title" placeholder="{{.locale.Tr "repo.projects.title"}}" value="{{.title}}" autofocus required>
-				</div>
-				<div class="field">
-					<label>{{.locale.Tr "repo.projects.description"}}</label>
-					<textarea name="content" placeholder="{{.locale.Tr "repo.projects.description_placeholder"}}">{{.content}}</textarea>
-				</div>
-
-				{{if not .PageIsEditProjects}}
-					<div class="field">
-						<label>{{.locale.Tr "repo.projects.template.desc"}}</label>
-						<div class="ui selection dropdown">
-							<input type="hidden" name="board_type" value="{{.type}}">
-							<div class="default text">{{.locale.Tr "repo.projects.template.desc_helper"}}</div>
-							<div class="menu">
-								{{range $element := .BoardTypes}}
-									<div class="item" data-id="{{$element.BoardType}}" data-value="{{$element.BoardType}}">{{$.locale.Tr $element.Translation}}</div>
-								{{end}}
-							</div>
-						</div>
-					</div>
-				{{end}}
-
-				<div class="field">
-					<label>{{.locale.Tr "repo.projects.card_type.desc"}}</label>
-					<div class="ui selection dropdown">
-						{{svg "octicon-triangle-down" 14 "dropdown icon"}}
-						{{range $element := .CardTypes}}
-							{{if or (eq $.card_type $element.CardType) (and (not $.PageIsEditProjects) (eq $element.CardType 1))}}
-								<input type="hidden" name="card_type" value="{{$element.CardType}}">
-								<div class="default text">{{$.locale.Tr $element.Translation}}</div>
-							{{end}}
-						{{end}}
-						<div class="menu">
-							{{range $element := .CardTypes}}
-								<div class="item" data-id="{{$element.CardType}}" data-value="{{$element.CardType}}">{{$.locale.Tr $element.Translation}}</div>
-							{{end}}
-						</div>
-					</div>
-				</div>
-			</div>
-			<div class="ui container">
-				<div class="ui divider"></div>
-				<div class="ui left">
-					{{if .PageIsEditProjects}}
-					<a class="ui cancel button" href="{{.RepoLink}}/projects{{if eq .redirect "project"}}/{{.projectID}}{{end}}">
-						{{.locale.Tr "repo.milestones.cancel"}}
-					</a>
-					<button class="ui primary button">
-						{{.locale.Tr "repo.projects.modify"}}
-					</button>
-					{{else}}
-						<button class="ui primary button">
-							{{.locale.Tr "repo.projects.create"}}
-						</button>
-					{{end}}
-				</div>
-			</div>
-
-		</form>
-	</div>
-=======
 	{{template "projects/new" .}}
->>>>>>> d63d8108
 </div>
 {{template "base/footer" .}}