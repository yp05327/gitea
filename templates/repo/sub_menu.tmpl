--- conflicted
+++ resolved
@@ -20,30 +20,5 @@
 			</span>
 		{{end}}
 	</div>
-<<<<<<< HEAD
-=======
-	{{if and (.Permission.CanRead $.UnitTypeCode) (not .IsEmptyRepo) .LanguageStats}}
-	<div class="ui segment sub-menu language-stats-details tw-hidden">
-		{{range .LanguageStats}}
-		<div class="item">
-			<i class="color-icon" style="background-color: {{.Color}}"></i>
-			<span class="tw-font-semibold">
-				{{if eq .Language "other"}}
-					{{ctx.Locale.Tr "repo.language_other"}}
-				{{else}}
-					{{.Language}}
-				{{end}}
-			</span>
-			{{.Percentage}}%
-		</div>
-		{{end}}
-	</div>
-	<a class="ui segment language-stats show-panel toggle" data-panel=".repository-summary > .sub-menu">
-		{{range .LanguageStats}}
-		<div class="bar" style="width: {{.Percentage}}%; background-color: {{.Color}}" data-tooltip-placement="top" data-tooltip-content={{.Language}} data-tooltip-follow-cursor="horizontal"></div>
-		{{end}}
-	</a>
-	{{end}}
->>>>>>> dd75237c
 </div>
 {{end}}