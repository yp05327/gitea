{{with .Issue}}
	{{if eq $.Page.Project.CardType 1}}{{/* Images and Text*/}}
		<div class="issue-card-content card-attachment-images">
			{{range (index $.Page.issuesAttachmentMap .ID)}}
				<img src="{{.DownloadURL}}" alt="{{.Name}}" />
			{{end}}
		</div>
	{{end}}
<<<<<<< HEAD
	<div class="issue-card-content">
=======
	<div class="content gt-p-0 gt-w-full">
>>>>>>> 64faecef
		<div class="gt-df gt-items-start">
			<div class="issue-card-icon">
				{{template "shared/issueicon" .}}
			</div>
			<a class="issue-card-title muted issue-title" href="{{.Link}}">{{.Title | RenderEmoji ctx | RenderCodeBlock}}</a>
			{{if and $.isPinnedIssueCard $.Page.IsRepoAdmin}}
				<a role="button" class="issue-card-unpin muted gt-df gt-ac" data-tooltip-content={{ctx.Locale.Tr "repo.issues.unpin_issue"}} data-issue-id="{{.ID}}" data-unpin-url="{{$.Page.Link}}/unpin/{{.Index}}">
					{{svg "octicon-x" 16}}
				</a>
			{{end}}
		</div>
		<div class="gt-my-2">
			<span class="text light grey muted-links">
				{{if not $.Page.Repository}}{{.Repo.FullName}}{{end}}#{{.Index}}
				{{$timeStr := TimeSinceUnix .GetLastEventTimestamp ctx.Locale}}
				{{if .OriginalAuthor}}
					{{ctx.Locale.Tr .GetLastEventLabelFake $timeStr (.OriginalAuthor|Escape) | Safe}}
				{{else if gt .Poster.ID 0}}
					{{ctx.Locale.Tr .GetLastEventLabel $timeStr (.Poster.HomeLink|Escape) (.Poster.GetDisplayName | Escape) | Safe}}
				{{else}}
					{{ctx.Locale.Tr .GetLastEventLabelFake $timeStr (.Poster.GetDisplayName | Escape) | Safe}}
				{{end}}
			</span>
		</div>
		{{if .MilestoneID}}
<<<<<<< HEAD
		<div class="gt-df gt-my-2">
			<a class="sidebar-item-link muted" href="{{$.Page.RepoLink}}/milestone/{{.MilestoneID}}">
=======
		<div class="meta gt-my-2">
			<a class="milestone" href="{{.Repo.Link}}/milestone/{{.MilestoneID}}">
>>>>>>> 64faecef
				{{svg "octicon-milestone" 16 "gt-mr-2 gt-vm"}}
				{{.Milestone.Name}}
			</a>
		</div>
		{{end}}
		{{if $.Page.LinkedPRs}}
		{{range index $.Page.LinkedPRs .ID}}
<<<<<<< HEAD
		<div class="gt-my-2">
			<a href="{{$.Page.RepoLink}}/pulls/{{.Index}}">
=======
		<div class="meta gt-my-2">
			<a href="{{$.Issue.Repo.Link}}/pulls/{{.Index}}">
>>>>>>> 64faecef
				<span class="gt-m-0 text {{if .PullRequest.HasMerged}}purple{{else if .IsClosed}}red{{else}}green{{end}}">{{svg "octicon-git-merge" 16 "gt-mr-2 gt-vm"}}</span>
				<span class="gt-vm">{{.Title}} <span class="text light grey">#{{.Index}}</span></span>
			</a>
		</div>
		{{end}}
		{{end}}
		{{$tasks := .GetTasks}}
		{{if gt $tasks 0}}
			<div class="meta gt-my-2">
				{{svg "octicon-checklist" 16 "gt-mr-2 gt-vm"}}
				<span class="gt-vm">{{.GetTasksDone}} / {{$tasks}}</span>
			</div>
		{{end}}
	</div>

	{{if .Labels}}
	<div class="issue-card-content labels-list">
		{{range .Labels}}
<<<<<<< HEAD
			<a {{if $.Page.PageIsProjects}}target="_blank"{{end}} href="{{$.Page.RepoLink}}/issues?labels={{.ID}}">{{RenderLabel ctx .}}</a>
		{{end}}
	</div>
	{{end}}
	{{if .Assignees}}
	<div class="issue-card-content gt-df">
		{{range .Assignees}}
			<a class="flex-text-inline" {{if $.Page.PageIsProjects}}target="_blank"{{end}} href="{{.HomeLink}}" data-tooltip-content="{{ctx.Locale.Tr "repo.projects.column.assigned_to"}} {{.Name}}">{{ctx.AvatarUtils.Avatar . 28 "mini gt-mr-3"}}</a>
=======
			<a target="_blank" href="{{$.Issue.Repo.Link}}/issues?labels={{.ID}}">{{RenderLabel ctx .}}</a>
>>>>>>> 64faecef
		{{end}}
	</div>
	{{end}}
{{end}}<|MERGE_RESOLUTION|>--- conflicted
+++ resolved
@@ -6,11 +6,7 @@
 			{{end}}
 		</div>
 	{{end}}
-<<<<<<< HEAD
 	<div class="issue-card-content">
-=======
-	<div class="content gt-p-0 gt-w-full">
->>>>>>> 64faecef
 		<div class="gt-df gt-items-start">
 			<div class="issue-card-icon">
 				{{template "shared/issueicon" .}}
@@ -36,13 +32,8 @@
 			</span>
 		</div>
 		{{if .MilestoneID}}
-<<<<<<< HEAD
 		<div class="gt-df gt-my-2">
-			<a class="sidebar-item-link muted" href="{{$.Page.RepoLink}}/milestone/{{.MilestoneID}}">
-=======
-		<div class="meta gt-my-2">
-			<a class="milestone" href="{{.Repo.Link}}/milestone/{{.MilestoneID}}">
->>>>>>> 64faecef
+			<a class="sidebar-item-link muted" href="{{.Repo.Link}}/milestone/{{.MilestoneID}}">
 				{{svg "octicon-milestone" 16 "gt-mr-2 gt-vm"}}
 				{{.Milestone.Name}}
 			</a>
@@ -50,13 +41,8 @@
 		{{end}}
 		{{if $.Page.LinkedPRs}}
 		{{range index $.Page.LinkedPRs .ID}}
-<<<<<<< HEAD
 		<div class="gt-my-2">
-			<a href="{{$.Page.RepoLink}}/pulls/{{.Index}}">
-=======
-		<div class="meta gt-my-2">
 			<a href="{{$.Issue.Repo.Link}}/pulls/{{.Index}}">
->>>>>>> 64faecef
 				<span class="gt-m-0 text {{if .PullRequest.HasMerged}}purple{{else if .IsClosed}}red{{else}}green{{end}}">{{svg "octicon-git-merge" 16 "gt-mr-2 gt-vm"}}</span>
 				<span class="gt-vm">{{.Title}} <span class="text light grey">#{{.Index}}</span></span>
 			</a>
@@ -74,19 +60,15 @@
 
 	{{if .Labels}}
 	<div class="issue-card-content labels-list">
-		{{range .Labels}}
-<<<<<<< HEAD
-			<a {{if $.Page.PageIsProjects}}target="_blank"{{end}} href="{{$.Page.RepoLink}}/issues?labels={{.ID}}">{{RenderLabel ctx .}}</a>
+		{{range .Labels}}0
+			<a {{if $.PageIsProjects}}target="_blank"{{end}} href="{{$.Issue.Repo.Link}}/issues?labels={{.ID}}">{{RenderLabel ctx .}}</a>
 		{{end}}
 	</div>
 	{{end}}
 	{{if .Assignees}}
 	<div class="issue-card-content gt-df">
 		{{range .Assignees}}
-			<a class="flex-text-inline" {{if $.Page.PageIsProjects}}target="_blank"{{end}} href="{{.HomeLink}}" data-tooltip-content="{{ctx.Locale.Tr "repo.projects.column.assigned_to"}} {{.Name}}">{{ctx.AvatarUtils.Avatar . 28 "mini gt-mr-3"}}</a>
-=======
-			<a target="_blank" href="{{$.Issue.Repo.Link}}/issues?labels={{.ID}}">{{RenderLabel ctx .}}</a>
->>>>>>> 64faecef
+			<a class="flex-text-inline" {{if $.PageIsProjects}}target="_blank"{{end}} href="{{.HomeLink}}" data-tooltip-content="{{ctx.Locale.Tr "repo.projects.column.assigned_to"}} {{.Name}}">{{ctx.AvatarUtils.Avatar . 28 "mini gt-mr-3"}}</a>
 		{{end}}
 	</div>
 	{{end}}
