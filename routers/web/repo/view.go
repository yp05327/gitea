--- conflicted
+++ resolved
@@ -712,21 +712,6 @@
 	for _, entry := range allEntries {
 		if entry.Name() == "CITATION.cff" || entry.Name() == "CITATION.bib" {
 			// Read Citation file contents
-<<<<<<< HEAD
-			blob := entry.Blob()
-			dataRc, err := blob.DataAsync()
-			if err != nil {
-				ctx.ServerError("DataAsync", err)
-				return
-			}
-			defer dataRc.Close()
-			ctx.PageData["citationFileContent"], err = blob.GetBlobContent(setting.UI.MaxDisplayFileSize)
-			if err != nil {
-				ctx.ServerError("GetBlobContent", err)
-				return
-			}
-			break
-=======
 			if content, err := entry.Blob().GetBlobContent(setting.UI.MaxDisplayFileSize); err != nil {
 				log.Error("checkCitationFile: GetBlobContent: %v", err)
 			} else {
@@ -734,7 +719,6 @@
 				ctx.PageData["citationFileContent"] = content
 				break
 			}
->>>>>>> f4561c44
 		}
 	}
 }
