// Copyright 2022 The Gitea Authors. All rights reserved.
// SPDX-License-Identifier: MIT

package org

import (
	"errors"
	"fmt"
	"net/http"
	"net/url"
	"strconv"
	"strings"

	issues_model "code.gitea.io/gitea/models/issues"
	project_model "code.gitea.io/gitea/models/project"
	attachment_model "code.gitea.io/gitea/models/repo"
	"code.gitea.io/gitea/models/unit"
	"code.gitea.io/gitea/modules/base"
	"code.gitea.io/gitea/modules/context"
	"code.gitea.io/gitea/modules/json"
	"code.gitea.io/gitea/modules/setting"
	"code.gitea.io/gitea/modules/util"
	"code.gitea.io/gitea/modules/web"
	shared_user "code.gitea.io/gitea/routers/web/shared/user"
	"code.gitea.io/gitea/services/forms"
)

const (
	tplProjects     base.TplName = "org/projects/list"
	tplProjectsNew  base.TplName = "org/projects/new"
	tplProjectsView base.TplName = "org/projects/view"
)

// MustEnableProjects check if projects are enabled in settings
func MustEnableProjects(ctx *context.Context) {
	if unit.TypeProjects.UnitGlobalDisabled() {
		ctx.NotFound("EnableKanbanBoard", nil)
		return
	}
}

// Projects renders the home page of projects
func Projects(ctx *context.Context) {
	shared_user.PrepareContextForProfileBigAvatar(ctx)
	ctx.Data["Title"] = ctx.Tr("repo.project_board")

	sortType := ctx.FormTrim("sort")

	isShowClosed := strings.ToLower(ctx.FormTrim("state")) == "closed"
	page := ctx.FormInt("page")
	if page <= 1 {
		page = 1
	}

	var projectType project_model.Type
	if ctx.ContextUser.IsOrganization() {
		projectType = project_model.TypeOrganization
	} else {
		projectType = project_model.TypeIndividual
	}
	projects, total, err := project_model.FindProjects(ctx, project_model.SearchOptions{
		OwnerID:  ctx.ContextUser.ID,
		Page:     page,
		IsClosed: util.OptionalBoolOf(isShowClosed),
		OrderBy:  project_model.GetSearchOrderByBySortType(sortType),
		Type:     projectType,
	})
	if err != nil {
		ctx.ServerError("FindProjects", err)
		return
	}

	opTotal, err := project_model.CountProjects(ctx, project_model.SearchOptions{
		OwnerID:  ctx.ContextUser.ID,
		IsClosed: util.OptionalBoolOf(!isShowClosed),
		Type:     projectType,
	})
	if err != nil {
		ctx.ServerError("CountProjects", err)
		return
	}

	if isShowClosed {
		ctx.Data["OpenCount"] = opTotal
		ctx.Data["ClosedCount"] = total
	} else {
		ctx.Data["OpenCount"] = total
		ctx.Data["ClosedCount"] = opTotal
	}

	ctx.Data["Projects"] = projects
	shared_user.RenderUserHeader(ctx)

	if isShowClosed {
		ctx.Data["State"] = "closed"
	} else {
		ctx.Data["State"] = "open"
	}

	for _, project := range projects {
		project.RenderedContent = project.Description
	}

	numPages := 0
	if total > 0 {
		numPages = (int(total) - 1/setting.UI.IssuePagingNum)
	}

	pager := context.NewPagination(int(total), setting.UI.IssuePagingNum, page, numPages)
	pager.AddParam(ctx, "state", "State")
	ctx.Data["Page"] = pager

	ctx.Data["CanWriteProjects"] = canWriteProjects(ctx)
	ctx.Data["IsShowClosed"] = isShowClosed
	ctx.Data["PageIsViewProjects"] = true
	ctx.Data["SortType"] = sortType

	ctx.HTML(http.StatusOK, tplProjects)
}

func canWriteProjects(ctx *context.Context) bool {
	if ctx.ContextUser.IsOrganization() {
		return ctx.Org.CanWriteUnit(ctx, unit.TypeProjects)
	}
	return ctx.Doer != nil && ctx.ContextUser.ID == ctx.Doer.ID
}

// RenderNewProject render creating a project page
func RenderNewProject(ctx *context.Context) {
	ctx.Data["Title"] = ctx.Tr("repo.projects.new")
	ctx.Data["BoardTypes"] = project_model.GetBoardConfig()
	ctx.Data["CardTypes"] = project_model.GetCardConfig()
	ctx.Data["CanWriteProjects"] = canWriteProjects(ctx)
	ctx.Data["PageIsViewProjects"] = true
	ctx.Data["HomeLink"] = ctx.ContextUser.HomeLink()
	ctx.Data["CancelLink"] = ctx.ContextUser.HomeLink() + "/-/projects"
	shared_user.RenderUserHeader(ctx)
	ctx.HTML(http.StatusOK, tplProjectsNew)
}

// NewProjectPost creates a new project
func NewProjectPost(ctx *context.Context) {
	form := web.GetForm(ctx).(*forms.CreateProjectForm)
	ctx.Data["Title"] = ctx.Tr("repo.projects.new")
	shared_user.RenderUserHeader(ctx)

	if ctx.HasError() {
		RenderNewProject(ctx)
		return
	}

	newProject := project_model.Project{
		OwnerID:     ctx.ContextUser.ID,
		Title:       form.Title,
		Description: form.Content,
		CreatorID:   ctx.Doer.ID,
		BoardType:   form.BoardType,
		CardType:    form.CardType,
	}

	if ctx.ContextUser.IsOrganization() {
		newProject.Type = project_model.TypeOrganization
	} else {
		newProject.Type = project_model.TypeIndividual
	}

	if err := project_model.NewProject(&newProject); err != nil {
		ctx.ServerError("NewProject", err)
		return
	}

	ctx.Flash.Success(ctx.Tr("repo.projects.create_success", form.Title))
	ctx.Redirect(ctx.ContextUser.HomeLink() + "/-/projects")
}

// ChangeProjectStatus updates the status of a project between "open" and "close"
func ChangeProjectStatus(ctx *context.Context) {
	toClose := false
	switch ctx.Params(":action") {
	case "open":
		toClose = false
	case "close":
		toClose = true
	default:
		ctx.Redirect(ctx.ContextUser.HomeLink() + "/-/projects")
	}
	id := ctx.ParamsInt64(":id")

	if err := project_model.ChangeProjectStatusByRepoIDAndID(0, id, toClose); err != nil {
		if project_model.IsErrProjectNotExist(err) {
			ctx.NotFound("", err)
		} else {
			ctx.ServerError("ChangeProjectStatusByRepoIDAndID", err)
		}
		return
	}
	ctx.Redirect(ctx.ContextUser.HomeLink() + "/-/projects?state=" + url.QueryEscape(ctx.Params(":action")))
}

// DeleteProject delete a project
func DeleteProject(ctx *context.Context) {
	p, err := project_model.GetProjectByID(ctx, ctx.ParamsInt64(":id"))
	if err != nil {
		if project_model.IsErrProjectNotExist(err) {
			ctx.NotFound("", nil)
		} else {
			ctx.ServerError("GetProjectByID", err)
		}
		return
	}
	if p.OwnerID != ctx.ContextUser.ID {
		ctx.NotFound("", nil)
		return
	}

	if err := project_model.DeleteProjectByID(ctx, p.ID); err != nil {
		ctx.Flash.Error("DeleteProjectByID: " + err.Error())
	} else {
		ctx.Flash.Success(ctx.Tr("repo.projects.deletion_success"))
	}

	ctx.JSON(http.StatusOK, map[string]any{
		"redirect": ctx.ContextUser.HomeLink() + "/-/projects",
	})
}

// RenderEditProject allows a project to be edited
func RenderEditProject(ctx *context.Context) {
	ctx.Data["Title"] = ctx.Tr("repo.projects.edit")
	ctx.Data["PageIsEditProjects"] = true
	ctx.Data["PageIsViewProjects"] = true
	ctx.Data["CanWriteProjects"] = canWriteProjects(ctx)
	ctx.Data["CardTypes"] = project_model.GetCardConfig()

	shared_user.RenderUserHeader(ctx)

	p, err := project_model.GetProjectByID(ctx, ctx.ParamsInt64(":id"))
	if err != nil {
		if project_model.IsErrProjectNotExist(err) {
			ctx.NotFound("", nil)
		} else {
			ctx.ServerError("GetProjectByID", err)
		}
		return
	}
	if p.OwnerID != ctx.ContextUser.ID {
		ctx.NotFound("", nil)
		return
	}

	ctx.Data["projectID"] = p.ID
	ctx.Data["title"] = p.Title
	ctx.Data["content"] = p.Description
	ctx.Data["redirect"] = ctx.FormString("redirect")
	ctx.Data["HomeLink"] = ctx.ContextUser.HomeLink()
	ctx.Data["card_type"] = p.CardType
	ctx.Data["CancelLink"] = fmt.Sprintf("%s/-/projects/%d", ctx.ContextUser.HomeLink(), p.ID)

	ctx.HTML(http.StatusOK, tplProjectsNew)
}

// EditProjectPost response for editing a project
func EditProjectPost(ctx *context.Context) {
	form := web.GetForm(ctx).(*forms.CreateProjectForm)
	projectID := ctx.ParamsInt64(":id")
	ctx.Data["Title"] = ctx.Tr("repo.projects.edit")
	ctx.Data["PageIsEditProjects"] = true
	ctx.Data["PageIsViewProjects"] = true
	ctx.Data["CanWriteProjects"] = canWriteProjects(ctx)
	ctx.Data["CardTypes"] = project_model.GetCardConfig()
	ctx.Data["CancelLink"] = fmt.Sprintf("%s/-/projects/%d", ctx.ContextUser.HomeLink(), projectID)

	shared_user.RenderUserHeader(ctx)

	if ctx.HasError() {
		ctx.HTML(http.StatusOK, tplProjectsNew)
		return
	}

	p, err := project_model.GetProjectByID(ctx, projectID)
	if err != nil {
		if project_model.IsErrProjectNotExist(err) {
			ctx.NotFound("", nil)
		} else {
			ctx.ServerError("GetProjectByID", err)
		}
		return
	}
	if p.OwnerID != ctx.ContextUser.ID {
		ctx.NotFound("", nil)
		return
	}

	p.Title = form.Title
	p.Description = form.Content
	p.CardType = form.CardType
	if err = project_model.UpdateProject(ctx, p); err != nil {
		ctx.ServerError("UpdateProjects", err)
		return
	}

	ctx.Flash.Success(ctx.Tr("repo.projects.edit_success", p.Title))
	if ctx.FormString("redirect") == "project" {
		ctx.Redirect(p.Link())
	} else {
		ctx.Redirect(ctx.ContextUser.HomeLink() + "/-/projects")
	}
}

// ViewProject renders the project board for a project
func ViewProject(ctx *context.Context) {
	project, err := project_model.GetProjectByID(ctx, ctx.ParamsInt64(":id"))
	if err != nil {
		if project_model.IsErrProjectNotExist(err) {
			ctx.NotFound("", nil)
		} else {
			ctx.ServerError("GetProjectByID", err)
		}
		return
	}
	if project.OwnerID != ctx.ContextUser.ID {
		ctx.NotFound("", nil)
		return
	}

	boards, err := project.GetBoards(ctx)
	if err != nil {
		ctx.ServerError("GetProjectBoards", err)
		return
	}

	if boards[0].ID == 0 {
		boards[0].Title = ctx.Tr("repo.projects.type.uncategorized")
	}

	issuesMap, err := issues_model.LoadIssuesFromBoardList(ctx, boards)
	if err != nil {
		ctx.ServerError("LoadIssuesOfBoards", err)
		return
	}

	if project.CardType != project_model.CardTypeTextOnly {
		issuesAttachmentMap := make(map[int64][]*attachment_model.Attachment)
		for _, issuesList := range issuesMap {
			for _, issue := range issuesList {
				if issueAttachment, err := attachment_model.GetAttachmentsByIssueIDImagesLatest(ctx, issue.ID); err == nil {
					issuesAttachmentMap[issue.ID] = issueAttachment
				}
			}
		}
		ctx.Data["issuesAttachmentMap"] = issuesAttachmentMap
	}

	linkedPrsMap := make(map[int64][]*issues_model.Issue)
	for _, issuesList := range issuesMap {
		for _, issue := range issuesList {
			var referencedIds []int64
			for _, comment := range issue.Comments {
				if comment.RefIssueID != 0 && comment.RefIsPull {
					referencedIds = append(referencedIds, comment.RefIssueID)
				}
			}

			if len(referencedIds) > 0 {
				if linkedPrs, err := issues_model.Issues(ctx, &issues_model.IssuesOptions{
					IssueIDs: referencedIds,
					IsPull:   util.OptionalBoolTrue,
				}); err == nil {
					linkedPrsMap[issue.ID] = linkedPrs
				}
			}
		}
	}

	project.RenderedContent = project.Description
	ctx.Data["LinkedPRs"] = linkedPrsMap
	ctx.Data["PageIsViewProjects"] = true
	ctx.Data["CanWriteProjects"] = canWriteProjects(ctx)
	ctx.Data["Project"] = project
	ctx.Data["IssuesMap"] = issuesMap
	ctx.Data["Boards"] = boards
	shared_user.RenderUserHeader(ctx)

	ctx.HTML(http.StatusOK, tplProjectsView)
}

func getActionIssues(ctx *context.Context) issues_model.IssueList {
	commaSeparatedIssueIDs := ctx.FormString("issue_ids")
	if len(commaSeparatedIssueIDs) == 0 {
		return nil
	}
	issueIDs := make([]int64, 0, 10)
	for _, stringIssueID := range strings.Split(commaSeparatedIssueIDs, ",") {
		issueID, err := strconv.ParseInt(stringIssueID, 10, 64)
		if err != nil {
			ctx.ServerError("ParseInt", err)
			return nil
		}
		issueIDs = append(issueIDs, issueID)
	}
	issues, err := issues_model.GetIssuesByIDs(ctx, issueIDs)
	if err != nil {
		ctx.ServerError("GetIssuesByIDs", err)
		return nil
	}
	// Check access rights for all issues
	issueUnitEnabled := ctx.Repo.CanRead(unit.TypeIssues)
	prUnitEnabled := ctx.Repo.CanRead(unit.TypePullRequests)
	for _, issue := range issues {
		if issue.RepoID != ctx.Repo.Repository.ID {
			ctx.NotFound("some issue's RepoID is incorrect", errors.New("some issue's RepoID is incorrect"))
			return nil
		}
		if issue.IsPull && !prUnitEnabled || !issue.IsPull && !issueUnitEnabled {
			ctx.NotFound("IssueOrPullRequestUnitNotAllowed", nil)
			return nil
		}
		if err = issue.LoadAttributes(ctx); err != nil {
			ctx.ServerError("LoadAttributes", err)
			return nil
		}
	}
	return issues
}

// UpdateIssueProject change an issue's project
func UpdateIssueProject(ctx *context.Context) {
	issues := getActionIssues(ctx)
	if ctx.Written() {
		return
	}

	if err := issues.LoadProjects(ctx); err != nil {
		ctx.ServerError("LoadProjects", err)
		return
	}

	projectID := ctx.FormInt64("id")
	for _, issue := range issues {
		if issue.Project != nil {
<<<<<<< HEAD
			if issue.Project.ID == projectID {
=======
			oldProjectID := issue.Project.ID
			if oldProjectID == projectID {
>>>>>>> d1e066f5
				continue
			}
		}

		if err := issues_model.ChangeProjectAssign(issue, ctx.Doer, projectID); err != nil {
			ctx.ServerError("ChangeProjectAssign", err)
			return
		}
	}

	ctx.JSON(http.StatusOK, map[string]any{
		"ok": true,
	})
}

// DeleteProjectBoard allows for the deletion of a project board
func DeleteProjectBoard(ctx *context.Context) {
	if ctx.Doer == nil {
		ctx.JSON(http.StatusForbidden, map[string]string{
			"message": "Only signed in users are allowed to perform this action.",
		})
		return
	}

	project, err := project_model.GetProjectByID(ctx, ctx.ParamsInt64(":id"))
	if err != nil {
		if project_model.IsErrProjectNotExist(err) {
			ctx.NotFound("", nil)
		} else {
			ctx.ServerError("GetProjectByID", err)
		}
		return
	}

	pb, err := project_model.GetBoard(ctx, ctx.ParamsInt64(":boardID"))
	if err != nil {
		ctx.ServerError("GetProjectBoard", err)
		return
	}
	if pb.ProjectID != ctx.ParamsInt64(":id") {
		ctx.JSON(http.StatusUnprocessableEntity, map[string]string{
			"message": fmt.Sprintf("ProjectBoard[%d] is not in Project[%d] as expected", pb.ID, project.ID),
		})
		return
	}

	if project.OwnerID != ctx.ContextUser.ID {
		ctx.JSON(http.StatusUnprocessableEntity, map[string]string{
			"message": fmt.Sprintf("ProjectBoard[%d] is not in Owner[%d] as expected", pb.ID, ctx.ContextUser.ID),
		})
		return
	}

	if err := project_model.DeleteBoardByID(ctx.ParamsInt64(":boardID")); err != nil {
		ctx.ServerError("DeleteProjectBoardByID", err)
		return
	}

	ctx.JSON(http.StatusOK, map[string]any{
		"ok": true,
	})
}

// AddBoardToProjectPost allows a new board to be added to a project.
func AddBoardToProjectPost(ctx *context.Context) {
	form := web.GetForm(ctx).(*forms.EditProjectBoardForm)

	project, err := project_model.GetProjectByID(ctx, ctx.ParamsInt64(":id"))
	if err != nil {
		if project_model.IsErrProjectNotExist(err) {
			ctx.NotFound("", nil)
		} else {
			ctx.ServerError("GetProjectByID", err)
		}
		return
	}

	if err := project_model.NewBoard(&project_model.Board{
		ProjectID: project.ID,
		Title:     form.Title,
		Color:     form.Color,
		CreatorID: ctx.Doer.ID,
	}); err != nil {
		ctx.ServerError("NewProjectBoard", err)
		return
	}

	ctx.JSON(http.StatusOK, map[string]any{
		"ok": true,
	})
}

// CheckProjectBoardChangePermissions check permission
func CheckProjectBoardChangePermissions(ctx *context.Context) (*project_model.Project, *project_model.Board) {
	if ctx.Doer == nil {
		ctx.JSON(http.StatusForbidden, map[string]string{
			"message": "Only signed in users are allowed to perform this action.",
		})
		return nil, nil
	}

	project, err := project_model.GetProjectByID(ctx, ctx.ParamsInt64(":id"))
	if err != nil {
		if project_model.IsErrProjectNotExist(err) {
			ctx.NotFound("", nil)
		} else {
			ctx.ServerError("GetProjectByID", err)
		}
		return nil, nil
	}

	board, err := project_model.GetBoard(ctx, ctx.ParamsInt64(":boardID"))
	if err != nil {
		ctx.ServerError("GetProjectBoard", err)
		return nil, nil
	}
	if board.ProjectID != ctx.ParamsInt64(":id") {
		ctx.JSON(http.StatusUnprocessableEntity, map[string]string{
			"message": fmt.Sprintf("ProjectBoard[%d] is not in Project[%d] as expected", board.ID, project.ID),
		})
		return nil, nil
	}

	if project.OwnerID != ctx.ContextUser.ID {
		ctx.JSON(http.StatusUnprocessableEntity, map[string]string{
			"message": fmt.Sprintf("ProjectBoard[%d] is not in Repository[%d] as expected", board.ID, project.ID),
		})
		return nil, nil
	}
	return project, board
}

// EditProjectBoard allows a project board's to be updated
func EditProjectBoard(ctx *context.Context) {
	form := web.GetForm(ctx).(*forms.EditProjectBoardForm)
	_, board := CheckProjectBoardChangePermissions(ctx)
	if ctx.Written() {
		return
	}

	if form.Title != "" {
		board.Title = form.Title
	}

	board.Color = form.Color

	if form.Sorting != 0 {
		board.Sorting = form.Sorting
	}

	if err := project_model.UpdateBoard(ctx, board); err != nil {
		ctx.ServerError("UpdateProjectBoard", err)
		return
	}

	ctx.JSON(http.StatusOK, map[string]any{
		"ok": true,
	})
}

// SetDefaultProjectBoard set default board for uncategorized issues/pulls
func SetDefaultProjectBoard(ctx *context.Context) {
	project, board := CheckProjectBoardChangePermissions(ctx)
	if ctx.Written() {
		return
	}

	if err := project_model.SetDefaultBoard(project.ID, board.ID); err != nil {
		ctx.ServerError("SetDefaultBoard", err)
		return
	}

	ctx.JSON(http.StatusOK, map[string]any{
		"ok": true,
	})
}

// UnsetDefaultProjectBoard unset default board for uncategorized issues/pulls
func UnsetDefaultProjectBoard(ctx *context.Context) {
	project, _ := CheckProjectBoardChangePermissions(ctx)
	if ctx.Written() {
		return
	}

	if err := project_model.SetDefaultBoard(project.ID, 0); err != nil {
		ctx.ServerError("SetDefaultBoard", err)
		return
	}

	ctx.JSON(http.StatusOK, map[string]any{
		"ok": true,
	})
}

// MoveIssues moves or keeps issues in a column and sorts them inside that column
func MoveIssues(ctx *context.Context) {
	if ctx.Doer == nil {
		ctx.JSON(http.StatusForbidden, map[string]string{
			"message": "Only signed in users are allowed to perform this action.",
		})
		return
	}

	project, err := project_model.GetProjectByID(ctx, ctx.ParamsInt64(":id"))
	if err != nil {
		if project_model.IsErrProjectNotExist(err) {
			ctx.NotFound("ProjectNotExist", nil)
		} else {
			ctx.ServerError("GetProjectByID", err)
		}
		return
	}
	if project.OwnerID != ctx.ContextUser.ID {
		ctx.NotFound("InvalidRepoID", nil)
		return
	}

	var board *project_model.Board

	if ctx.ParamsInt64(":boardID") == 0 {
		board = &project_model.Board{
			ID:        0,
			ProjectID: project.ID,
			Title:     ctx.Tr("repo.projects.type.uncategorized"),
		}
	} else {
		board, err = project_model.GetBoard(ctx, ctx.ParamsInt64(":boardID"))
		if err != nil {
			if project_model.IsErrProjectBoardNotExist(err) {
				ctx.NotFound("ProjectBoardNotExist", nil)
			} else {
				ctx.ServerError("GetProjectBoard", err)
			}
			return
		}
		if board.ProjectID != project.ID {
			ctx.NotFound("BoardNotInProject", nil)
			return
		}
	}

	type movedIssuesForm struct {
		Issues []struct {
			IssueID int64 `json:"issueID"`
			Sorting int64 `json:"sorting"`
		} `json:"issues"`
	}

	form := &movedIssuesForm{}
	if err = json.NewDecoder(ctx.Req.Body).Decode(&form); err != nil {
		ctx.ServerError("DecodeMovedIssuesForm", err)
	}

	issueIDs := make([]int64, 0, len(form.Issues))
	sortedIssueIDs := make(map[int64]int64)
	for _, issue := range form.Issues {
		issueIDs = append(issueIDs, issue.IssueID)
		sortedIssueIDs[issue.Sorting] = issue.IssueID
	}
	movedIssues, err := issues_model.GetIssuesByIDs(ctx, issueIDs)
	if err != nil {
		if issues_model.IsErrIssueNotExist(err) {
			ctx.NotFound("IssueNotExisting", nil)
		} else {
			ctx.ServerError("GetIssueByID", err)
		}
		return
	}

	if len(movedIssues) != len(form.Issues) {
		ctx.ServerError("some issues do not exist", errors.New("some issues do not exist"))
		return
	}

	if _, err = movedIssues.LoadRepositories(ctx); err != nil {
		ctx.ServerError("LoadRepositories", err)
		return
	}

	for _, issue := range movedIssues {
		if issue.RepoID != project.RepoID && issue.Repo.OwnerID != project.OwnerID {
			ctx.ServerError("Some issue's repoID is not equal to project's repoID", errors.New("Some issue's repoID is not equal to project's repoID"))
			return
		}
	}

	if err = project_model.MoveIssuesOnProjectBoard(board, sortedIssueIDs); err != nil {
		ctx.ServerError("MoveIssuesOnProjectBoard", err)
		return
	}

	ctx.JSON(http.StatusOK, map[string]any{
		"ok": true,
	})
}<|MERGE_RESOLUTION|>--- conflicted
+++ resolved
@@ -438,12 +438,7 @@
 	projectID := ctx.FormInt64("id")
 	for _, issue := range issues {
 		if issue.Project != nil {
-<<<<<<< HEAD
 			if issue.Project.ID == projectID {
-=======
-			oldProjectID := issue.Project.ID
-			if oldProjectID == projectID {
->>>>>>> d1e066f5
 				continue
 			}
 		}
