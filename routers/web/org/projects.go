// Copyright 2022 The Gitea Authors. All rights reserved.
// SPDX-License-Identifier: MIT

package org

import (
	"errors"
	"fmt"
	"net/http"
	"net/url"
	"strings"

	issues_model "code.gitea.io/gitea/models/issues"
	project_model "code.gitea.io/gitea/models/project"
	attachment_model "code.gitea.io/gitea/models/repo"
	"code.gitea.io/gitea/models/unit"
	"code.gitea.io/gitea/modules/base"
	"code.gitea.io/gitea/modules/context"
	"code.gitea.io/gitea/modules/json"
	"code.gitea.io/gitea/modules/setting"
	"code.gitea.io/gitea/modules/util"
	"code.gitea.io/gitea/modules/web"
	shared_user "code.gitea.io/gitea/routers/web/shared/user"
	"code.gitea.io/gitea/services/forms"
)

const (
	tplProjects     base.TplName = "org/projects/list"
	tplProjectsNew  base.TplName = "org/projects/new"
	tplProjectsView base.TplName = "org/projects/view"
)

// MustEnableProjects check if projects are enabled in settings
func MustEnableProjects(ctx *context.Context) {
	if unit.TypeProjects.UnitGlobalDisabled() {
		ctx.NotFound("EnableKanbanBoard", nil)
		return
	}
}

// Projects renders the home page of projects
func Projects(ctx *context.Context) {
	shared_user.PrepareContextForProfileBigAvatar(ctx)
	ctx.Data["Title"] = ctx.Tr("repo.project_board")

	sortType := ctx.FormTrim("sort")

	isShowClosed := strings.ToLower(ctx.FormTrim("state")) == "closed"
	page := ctx.FormInt("page")
	if page <= 1 {
		page = 1
	}

	var projectType project_model.Type
	if ctx.ContextUser.IsOrganization() {
		projectType = project_model.TypeOrganization
	} else {
		projectType = project_model.TypeIndividual
	}
	projects, total, err := project_model.FindProjects(ctx, project_model.SearchOptions{
		OwnerID:  ctx.ContextUser.ID,
		Page:     page,
		IsClosed: util.OptionalBoolOf(isShowClosed),
		SortType: sortType,
		Type:     projectType,
	})
	if err != nil {
		ctx.ServerError("FindProjects", err)
		return
	}

	opTotal, err := project_model.CountProjects(ctx, project_model.SearchOptions{
		OwnerID:  ctx.ContextUser.ID,
		IsClosed: util.OptionalBoolOf(!isShowClosed),
		Type:     projectType,
	})
	if err != nil {
		ctx.ServerError("CountProjects", err)
		return
	}

	if isShowClosed {
		ctx.Data["OpenCount"] = opTotal
		ctx.Data["ClosedCount"] = total
	} else {
		ctx.Data["OpenCount"] = total
		ctx.Data["ClosedCount"] = opTotal
	}

	ctx.Data["Projects"] = projects
	shared_user.RenderUserHeader(ctx)

	if isShowClosed {
		ctx.Data["State"] = "closed"
	} else {
		ctx.Data["State"] = "open"
	}

	for _, project := range projects {
		project.RenderedContent = project.Description
	}

	numPages := 0
	if total > 0 {
		numPages = (int(total) - 1/setting.UI.IssuePagingNum)
	}

	pager := context.NewPagination(int(total), setting.UI.IssuePagingNum, page, numPages)
	pager.AddParam(ctx, "state", "State")
	ctx.Data["Page"] = pager

	ctx.Data["CanWriteProjects"] = canWriteProjects(ctx)
	ctx.Data["IsShowClosed"] = isShowClosed
	ctx.Data["PageIsViewProjects"] = true
	ctx.Data["SortType"] = sortType

	numOpenIssues, err := issues_model.NumIssuesInProjects(ctx, projects, ctx.Doer, util.OptionalBoolFalse)
	if err != nil {
		ctx.ServerError("NumIssuesInProjects", err)
		return
	}
	numClosedIssues, err := issues_model.NumIssuesInProjects(ctx, projects, ctx.Doer, util.OptionalBoolTrue)
	if err != nil {
		ctx.ServerError("NumIssuesInProjects", err)
		return
	}
	ctx.Data["NumOpenIssuesInProjects"] = numOpenIssues
	ctx.Data["NumClosedIssuesInProjects"] = numClosedIssues

	ctx.HTML(http.StatusOK, tplProjects)
}

func canWriteProjects(ctx *context.Context) bool {
	if ctx.ContextUser.IsOrganization() {
		return ctx.Org.CanWriteUnit(ctx, unit.TypeProjects)
	}
	return ctx.Doer != nil && ctx.ContextUser.ID == ctx.Doer.ID
}

// RenderNewProject render creating a project page
func RenderNewProject(ctx *context.Context) {
	ctx.Data["Title"] = ctx.Tr("repo.projects.new")
	ctx.Data["BoardTypes"] = project_model.GetBoardConfig()
	ctx.Data["CardTypes"] = project_model.GetCardConfig()
	ctx.Data["CanWriteProjects"] = canWriteProjects(ctx)
	ctx.Data["PageIsViewProjects"] = true
	ctx.Data["HomeLink"] = ctx.ContextUser.HomeLink()
	ctx.Data["CancelLink"] = ctx.ContextUser.HomeLink() + "/-/projects"
	shared_user.RenderUserHeader(ctx)
	ctx.HTML(http.StatusOK, tplProjectsNew)
}

// NewProjectPost creates a new project
func NewProjectPost(ctx *context.Context) {
	form := web.GetForm(ctx).(*forms.CreateProjectForm)
	ctx.Data["Title"] = ctx.Tr("repo.projects.new")
	shared_user.RenderUserHeader(ctx)

	if ctx.HasError() {
		RenderNewProject(ctx)
		return
	}

	newProject := project_model.Project{
		OwnerID:     ctx.ContextUser.ID,
		Title:       form.Title,
		Description: form.Content,
		CreatorID:   ctx.Doer.ID,
		BoardType:   form.BoardType,
		CardType:    form.CardType,
	}

	if ctx.ContextUser.IsOrganization() {
		newProject.Type = project_model.TypeOrganization
	} else {
		newProject.Type = project_model.TypeIndividual
	}

	if err := project_model.NewProject(&newProject); err != nil {
		ctx.ServerError("NewProject", err)
		return
	}

	ctx.Flash.Success(ctx.Tr("repo.projects.create_success", form.Title))
	ctx.Redirect(ctx.ContextUser.HomeLink() + "/-/projects")
}

// ChangeProjectStatus updates the status of a project between "open" and "close"
func ChangeProjectStatus(ctx *context.Context) {
	toClose := false
	switch ctx.Params(":action") {
	case "open":
		toClose = false
	case "close":
		toClose = true
	default:
		ctx.Redirect(ctx.ContextUser.HomeLink() + "/-/projects")
	}
	id := ctx.ParamsInt64(":id")

	if err := project_model.ChangeProjectStatusByRepoIDAndID(0, id, toClose); err != nil {
		if project_model.IsErrProjectNotExist(err) {
			ctx.NotFound("", err)
		} else {
			ctx.ServerError("ChangeProjectStatusByRepoIDAndID", err)
		}
		return
	}
	ctx.Redirect(ctx.ContextUser.HomeLink() + "/-/projects?state=" + url.QueryEscape(ctx.Params(":action")))
}

// DeleteProject delete a project
func DeleteProject(ctx *context.Context) {
	p, err := project_model.GetProjectByID(ctx, ctx.ParamsInt64(":id"))
	if err != nil {
		if project_model.IsErrProjectNotExist(err) {
			ctx.NotFound("", nil)
		} else {
			ctx.ServerError("GetProjectByID", err)
		}
		return
	}
	if p.OwnerID != ctx.ContextUser.ID {
		ctx.NotFound("", nil)
		return
	}

	if err := project_model.DeleteProjectByID(ctx, p.ID); err != nil {
		ctx.Flash.Error("DeleteProjectByID: " + err.Error())
	} else {
		ctx.Flash.Success(ctx.Tr("repo.projects.deletion_success"))
	}

	ctx.JSON(http.StatusOK, map[string]any{
		"redirect": ctx.ContextUser.HomeLink() + "/-/projects",
	})
}

// RenderEditProject allows a project to be edited
func RenderEditProject(ctx *context.Context) {
	ctx.Data["Title"] = ctx.Tr("repo.projects.edit")
	ctx.Data["PageIsEditProjects"] = true
	ctx.Data["PageIsViewProjects"] = true
	ctx.Data["CanWriteProjects"] = canWriteProjects(ctx)
	ctx.Data["CardTypes"] = project_model.GetCardConfig()

	shared_user.RenderUserHeader(ctx)

	p, err := project_model.GetProjectByID(ctx, ctx.ParamsInt64(":id"))
	if err != nil {
		if project_model.IsErrProjectNotExist(err) {
			ctx.NotFound("", nil)
		} else {
			ctx.ServerError("GetProjectByID", err)
		}
		return
	}
	if p.OwnerID != ctx.ContextUser.ID {
		ctx.NotFound("", nil)
		return
	}

	ctx.Data["projectID"] = p.ID
	ctx.Data["title"] = p.Title
	ctx.Data["content"] = p.Description
	ctx.Data["redirect"] = ctx.FormString("redirect")
	ctx.Data["HomeLink"] = ctx.ContextUser.HomeLink()
	ctx.Data["card_type"] = p.CardType
	ctx.Data["CancelLink"] = fmt.Sprintf("%s/-/projects/%d", ctx.ContextUser.HomeLink(), p.ID)

	ctx.HTML(http.StatusOK, tplProjectsNew)
}

// EditProjectPost response for editing a project
func EditProjectPost(ctx *context.Context) {
	form := web.GetForm(ctx).(*forms.CreateProjectForm)
	projectID := ctx.ParamsInt64(":id")
	ctx.Data["Title"] = ctx.Tr("repo.projects.edit")
	ctx.Data["PageIsEditProjects"] = true
	ctx.Data["PageIsViewProjects"] = true
	ctx.Data["CanWriteProjects"] = canWriteProjects(ctx)
	ctx.Data["CardTypes"] = project_model.GetCardConfig()
	ctx.Data["CancelLink"] = fmt.Sprintf("%s/-/projects/%d", ctx.ContextUser.HomeLink(), projectID)

	shared_user.RenderUserHeader(ctx)

	if ctx.HasError() {
		ctx.HTML(http.StatusOK, tplProjectsNew)
		return
	}

	p, err := project_model.GetProjectByID(ctx, projectID)
	if err != nil {
		if project_model.IsErrProjectNotExist(err) {
			ctx.NotFound("", nil)
		} else {
			ctx.ServerError("GetProjectByID", err)
		}
		return
	}
	if p.OwnerID != ctx.ContextUser.ID {
		ctx.NotFound("", nil)
		return
	}

	p.Title = form.Title
	p.Description = form.Content
	p.CardType = form.CardType
	if err = project_model.UpdateProject(ctx, p); err != nil {
		ctx.ServerError("UpdateProjects", err)
		return
	}

	ctx.Flash.Success(ctx.Tr("repo.projects.edit_success", p.Title))
	if ctx.FormString("redirect") == "project" {
		ctx.Redirect(p.Link())
	} else {
		ctx.Redirect(ctx.ContextUser.HomeLink() + "/-/projects")
	}
}

// ViewProject renders the project board for a project
func ViewProject(ctx *context.Context) {
	project, err := project_model.GetProjectByID(ctx, ctx.ParamsInt64(":id"))
	if err != nil {
		if project_model.IsErrProjectNotExist(err) {
			ctx.NotFound("", nil)
		} else {
			ctx.ServerError("GetProjectByID", err)
		}
		return
	}
	if project.OwnerID != ctx.ContextUser.ID {
		ctx.NotFound("", nil)
		return
	}

	boards, err := project.GetBoards(ctx)
	if err != nil {
		ctx.ServerError("GetProjectBoards", err)
		return
	}

	if boards[0].ID == 0 {
		boards[0].Title = ctx.Tr("repo.projects.type.uncategorized")
	}

	issuesMap, err := issues_model.LoadIssuesFromBoardList(ctx, boards, ctx.Doer, util.OptionalBoolNone)
	if err != nil {
		ctx.ServerError("LoadIssuesOfBoards", err)
		return
	}

	if project.CardType != project_model.CardTypeTextOnly {
		issuesAttachmentMap := make(map[int64][]*attachment_model.Attachment)
		for _, issuesList := range issuesMap {
			for _, issue := range issuesList {
				if issueAttachment, err := attachment_model.GetAttachmentsByIssueIDImagesLatest(ctx, issue.ID); err == nil {
					issuesAttachmentMap[issue.ID] = issueAttachment
				}
			}
		}
		ctx.Data["issuesAttachmentMap"] = issuesAttachmentMap
	}

	linkedPrsMap := make(map[int64][]*issues_model.Issue)
	for _, issuesList := range issuesMap {
		for _, issue := range issuesList {
			var referencedIds []int64
			for _, comment := range issue.Comments {
				if comment.RefIssueID != 0 && comment.RefIsPull {
					referencedIds = append(referencedIds, comment.RefIssueID)
				}
			}

			if len(referencedIds) > 0 {
				if linkedPrs, err := issues_model.Issues(ctx, &issues_model.IssuesOptions{
					IssueIDs: referencedIds,
					IsPull:   util.OptionalBoolTrue,
				}); err == nil {
					linkedPrsMap[issue.ID] = linkedPrs
				}
			}
		}
	}

	project.RenderedContent = project.Description
	ctx.Data["LinkedPRs"] = linkedPrsMap
	ctx.Data["PageIsViewProjects"] = true
	ctx.Data["CanWriteProjects"] = canWriteProjects(ctx)
	ctx.Data["Project"] = project
	ctx.Data["IssuesMap"] = issuesMap
	ctx.Data["Boards"] = boards

	shared_user.RenderUserHeader(ctx)

	ctx.HTML(http.StatusOK, tplProjectsView)
}

<<<<<<< HEAD
=======
func getActionIssues(ctx *context.Context) issues_model.IssueList {
	commaSeparatedIssueIDs := ctx.FormString("issue_ids")
	if len(commaSeparatedIssueIDs) == 0 {
		return nil
	}
	issueIDs := make([]int64, 0, 10)
	for _, stringIssueID := range strings.Split(commaSeparatedIssueIDs, ",") {
		issueID, err := strconv.ParseInt(stringIssueID, 10, 64)
		if err != nil {
			ctx.ServerError("ParseInt", err)
			return nil
		}
		issueIDs = append(issueIDs, issueID)
	}
	issues, err := issues_model.GetIssuesByIDs(ctx, issueIDs)
	if err != nil {
		ctx.ServerError("GetIssuesByIDs", err)
		return nil
	}
	// Check access rights for all issues
	issueUnitEnabled := ctx.Repo.CanRead(unit.TypeIssues)
	prUnitEnabled := ctx.Repo.CanRead(unit.TypePullRequests)
	for _, issue := range issues {
		if issue.RepoID != ctx.Repo.Repository.ID {
			ctx.NotFound("some issue's RepoID is incorrect", errors.New("some issue's RepoID is incorrect"))
			return nil
		}
		if issue.IsPull && !prUnitEnabled || !issue.IsPull && !issueUnitEnabled {
			ctx.NotFound("IssueOrPullRequestUnitNotAllowed", nil)
			return nil
		}
		if err = issue.LoadAttributes(ctx); err != nil {
			ctx.ServerError("LoadAttributes", err)
			return nil
		}
	}
	return issues
}

// UpdateIssueProject change an issue's project
func UpdateIssueProject(ctx *context.Context) {
	issues := getActionIssues(ctx)
	if ctx.Written() {
		return
	}

	if err := issues.LoadProjects(ctx); err != nil {
		ctx.ServerError("LoadProjects", err)
		return
	}

	projectID := ctx.FormInt64("id")
	for _, issue := range issues {
		if issue.Project != nil {
			oldProjectID := issue.Project.ID
			if oldProjectID == projectID {
				continue
			}
		}

		if err := issues_model.ChangeProjectAssign(issue, ctx.Doer, projectID); err != nil {
			ctx.ServerError("ChangeProjectAssign", err)
			return
		}
	}

	ctx.JSON(http.StatusOK, map[string]any{
		"ok": true,
	})
}

>>>>>>> fa0b5b14
// DeleteProjectBoard allows for the deletion of a project board
func DeleteProjectBoard(ctx *context.Context) {
	if ctx.Doer == nil {
		ctx.JSON(http.StatusForbidden, map[string]string{
			"message": "Only signed in users are allowed to perform this action.",
		})
		return
	}

	project, err := project_model.GetProjectByID(ctx, ctx.ParamsInt64(":id"))
	if err != nil {
		if project_model.IsErrProjectNotExist(err) {
			ctx.NotFound("", nil)
		} else {
			ctx.ServerError("GetProjectByID", err)
		}
		return
	}

	pb, err := project_model.GetBoard(ctx, ctx.ParamsInt64(":boardID"))
	if err != nil {
		ctx.ServerError("GetProjectBoard", err)
		return
	}
	if pb.ProjectID != ctx.ParamsInt64(":id") {
		ctx.JSON(http.StatusUnprocessableEntity, map[string]string{
			"message": fmt.Sprintf("ProjectBoard[%d] is not in Project[%d] as expected", pb.ID, project.ID),
		})
		return
	}

	if project.OwnerID != ctx.ContextUser.ID {
		ctx.JSON(http.StatusUnprocessableEntity, map[string]string{
			"message": fmt.Sprintf("ProjectBoard[%d] is not in Owner[%d] as expected", pb.ID, ctx.ContextUser.ID),
		})
		return
	}

	if err := project_model.DeleteBoardByID(ctx.ParamsInt64(":boardID")); err != nil {
		ctx.ServerError("DeleteProjectBoardByID", err)
		return
	}

	ctx.JSON(http.StatusOK, map[string]any{
		"ok": true,
	})
}

// AddBoardToProjectPost allows a new board to be added to a project.
func AddBoardToProjectPost(ctx *context.Context) {
	form := web.GetForm(ctx).(*forms.EditProjectBoardForm)

	project, err := project_model.GetProjectByID(ctx, ctx.ParamsInt64(":id"))
	if err != nil {
		if project_model.IsErrProjectNotExist(err) {
			ctx.NotFound("", nil)
		} else {
			ctx.ServerError("GetProjectByID", err)
		}
		return
	}

	if err := project_model.NewBoard(&project_model.Board{
		ProjectID: project.ID,
		Title:     form.Title,
		Color:     form.Color,
		CreatorID: ctx.Doer.ID,
	}); err != nil {
		ctx.ServerError("NewProjectBoard", err)
		return
	}

	ctx.JSON(http.StatusOK, map[string]any{
		"ok": true,
	})
}

// CheckProjectBoardChangePermissions check permission
func CheckProjectBoardChangePermissions(ctx *context.Context) (*project_model.Project, *project_model.Board) {
	if ctx.Doer == nil {
		ctx.JSON(http.StatusForbidden, map[string]string{
			"message": "Only signed in users are allowed to perform this action.",
		})
		return nil, nil
	}

	project, err := project_model.GetProjectByID(ctx, ctx.ParamsInt64(":id"))
	if err != nil {
		if project_model.IsErrProjectNotExist(err) {
			ctx.NotFound("", nil)
		} else {
			ctx.ServerError("GetProjectByID", err)
		}
		return nil, nil
	}

	board, err := project_model.GetBoard(ctx, ctx.ParamsInt64(":boardID"))
	if err != nil {
		ctx.ServerError("GetProjectBoard", err)
		return nil, nil
	}
	if board.ProjectID != ctx.ParamsInt64(":id") {
		ctx.JSON(http.StatusUnprocessableEntity, map[string]string{
			"message": fmt.Sprintf("ProjectBoard[%d] is not in Project[%d] as expected", board.ID, project.ID),
		})
		return nil, nil
	}

	if project.OwnerID != ctx.ContextUser.ID {
		ctx.JSON(http.StatusUnprocessableEntity, map[string]string{
			"message": fmt.Sprintf("ProjectBoard[%d] is not in Repository[%d] as expected", board.ID, project.ID),
		})
		return nil, nil
	}
	return project, board
}

// EditProjectBoard allows a project board's to be updated
func EditProjectBoard(ctx *context.Context) {
	form := web.GetForm(ctx).(*forms.EditProjectBoardForm)
	_, board := CheckProjectBoardChangePermissions(ctx)
	if ctx.Written() {
		return
	}

	if form.Title != "" {
		board.Title = form.Title
	}

	board.Color = form.Color

	if form.Sorting != 0 {
		board.Sorting = form.Sorting
	}

	if err := project_model.UpdateBoard(ctx, board); err != nil {
		ctx.ServerError("UpdateProjectBoard", err)
		return
	}

	ctx.JSON(http.StatusOK, map[string]any{
		"ok": true,
	})
}

// SetDefaultProjectBoard set default board for uncategorized issues/pulls
func SetDefaultProjectBoard(ctx *context.Context) {
	project, board := CheckProjectBoardChangePermissions(ctx)
	if ctx.Written() {
		return
	}

	if err := project_model.SetDefaultBoard(project.ID, board.ID); err != nil {
		ctx.ServerError("SetDefaultBoard", err)
		return
	}

	ctx.JSON(http.StatusOK, map[string]any{
		"ok": true,
	})
}

// UnsetDefaultProjectBoard unset default board for uncategorized issues/pulls
func UnsetDefaultProjectBoard(ctx *context.Context) {
	project, _ := CheckProjectBoardChangePermissions(ctx)
	if ctx.Written() {
		return
	}

	if err := project_model.SetDefaultBoard(project.ID, 0); err != nil {
		ctx.ServerError("SetDefaultBoard", err)
		return
	}

	ctx.JSON(http.StatusOK, map[string]any{
		"ok": true,
	})
}

// MoveIssues moves or keeps issues in a column and sorts them inside that column
func MoveIssues(ctx *context.Context) {
	if ctx.Doer == nil {
		ctx.JSON(http.StatusForbidden, map[string]string{
			"message": "Only signed in users are allowed to perform this action.",
		})
		return
	}

	project, err := project_model.GetProjectByID(ctx, ctx.ParamsInt64(":id"))
	if err != nil {
		if project_model.IsErrProjectNotExist(err) {
			ctx.NotFound("ProjectNotExist", nil)
		} else {
			ctx.ServerError("GetProjectByID", err)
		}
		return
	}
	if project.OwnerID != ctx.ContextUser.ID {
		ctx.NotFound("InvalidRepoID", nil)
		return
	}

	var board *project_model.Board

	if ctx.ParamsInt64(":boardID") == 0 {
		board = &project_model.Board{
			ID:        0,
			ProjectID: project.ID,
			Title:     ctx.Tr("repo.projects.type.uncategorized"),
		}
	} else {
		board, err = project_model.GetBoard(ctx, ctx.ParamsInt64(":boardID"))
		if err != nil {
			if project_model.IsErrProjectBoardNotExist(err) {
				ctx.NotFound("ProjectBoardNotExist", nil)
			} else {
				ctx.ServerError("GetProjectBoard", err)
			}
			return
		}
		if board.ProjectID != project.ID {
			ctx.NotFound("BoardNotInProject", nil)
			return
		}
	}

	type movedIssuesForm struct {
		Issues []struct {
			IssueID int64 `json:"issueID"`
			Sorting int64 `json:"sorting"`
		} `json:"issues"`
	}

	form := &movedIssuesForm{}
	if err = json.NewDecoder(ctx.Req.Body).Decode(&form); err != nil {
		ctx.ServerError("DecodeMovedIssuesForm", err)
	}

	issueIDs := make([]int64, 0, len(form.Issues))
	sortedIssueIDs := make(map[int64]int64)
	for _, issue := range form.Issues {
		issueIDs = append(issueIDs, issue.IssueID)
		sortedIssueIDs[issue.Sorting] = issue.IssueID
	}
	movedIssues, err := issues_model.GetIssuesByIDs(ctx, issueIDs)
	if err != nil {
		if issues_model.IsErrIssueNotExist(err) {
			ctx.NotFound("IssueNotExisting", nil)
		} else {
			ctx.ServerError("GetIssueByID", err)
		}
		return
	}

	if len(movedIssues) != len(form.Issues) {
		ctx.ServerError("some issues do not exist", errors.New("some issues do not exist"))
		return
	}

	if _, err = movedIssues.LoadRepositories(ctx); err != nil {
		ctx.ServerError("LoadRepositories", err)
		return
	}

	for _, issue := range movedIssues {
		if issue.RepoID != project.RepoID && issue.Repo.OwnerID != project.OwnerID {
			ctx.ServerError("Some issue's repoID is not equal to project's repoID", errors.New("Some issue's repoID is not equal to project's repoID"))
			return
		}
	}

	if err = project_model.MoveIssuesOnProjectBoard(board, sortedIssueIDs); err != nil {
		ctx.ServerError("MoveIssuesOnProjectBoard", err)
		return
	}

	ctx.JSON(http.StatusOK, map[string]any{
		"ok": true,
	})
}<|MERGE_RESOLUTION|>--- conflicted
+++ resolved
@@ -397,8 +397,6 @@
 	ctx.HTML(http.StatusOK, tplProjectsView)
 }
 
-<<<<<<< HEAD
-=======
 func getActionIssues(ctx *context.Context) issues_model.IssueList {
 	commaSeparatedIssueIDs := ctx.FormString("issue_ids")
 	if len(commaSeparatedIssueIDs) == 0 {
@@ -470,7 +468,6 @@
 	})
 }
 
->>>>>>> fa0b5b14
 // DeleteProjectBoard allows for the deletion of a project board
 func DeleteProjectBoard(ctx *context.Context) {
 	if ctx.Doer == nil {
