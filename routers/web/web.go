--- conflicted
+++ resolved
@@ -860,12 +860,7 @@
 					return
 				}
 			})
-<<<<<<< HEAD
 		}, repo.MustEnableProjects)
-=======
-		})
-
->>>>>>> 7bde2bf8
 		m.Group("", func() {
 			m.Get("/code", user.CodeSearch)
 		}, reqUnitAccess(unit.TypeCode, perm.AccessModeRead, false))
