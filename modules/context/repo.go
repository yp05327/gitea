// Copyright 2014 The Gogs Authors. All rights reserved.
// Copyright 2017 The Gitea Authors. All rights reserved.
// SPDX-License-Identifier: MIT

package context

import (
	"context"
	"errors"
	"fmt"
	"html"
	"net/http"
	"net/url"
	"path"
	"strings"

	"code.gitea.io/gitea/models"
	"code.gitea.io/gitea/models/db"
	git_model "code.gitea.io/gitea/models/git"
	issues_model "code.gitea.io/gitea/models/issues"
	access_model "code.gitea.io/gitea/models/perm/access"
	repo_model "code.gitea.io/gitea/models/repo"
	unit_model "code.gitea.io/gitea/models/unit"
	user_model "code.gitea.io/gitea/models/user"
	"code.gitea.io/gitea/modules/cache"
	"code.gitea.io/gitea/modules/git"
	"code.gitea.io/gitea/modules/gitrepo"
	code_indexer "code.gitea.io/gitea/modules/indexer/code"
	"code.gitea.io/gitea/modules/log"
	repo_module "code.gitea.io/gitea/modules/repository"
	"code.gitea.io/gitea/modules/setting"
	"code.gitea.io/gitea/modules/util"
	asymkey_service "code.gitea.io/gitea/services/asymkey"

	"github.com/editorconfig/editorconfig-core-go/v2"
)

// PullRequest contains information to make a pull request
type PullRequest struct {
	BaseRepo       *repo_model.Repository
	Allowed        bool
	SameRepo       bool
	HeadInfoSubURL string // [<user>:]<branch> url segment
}

// Repository contains information to operate a repository
type Repository struct {
	access_model.Permission
	IsWatching   bool
	IsViewBranch bool
	IsViewTag    bool
	IsViewCommit bool
	Repository   *repo_model.Repository
	Owner        *user_model.User
	Commit       *git.Commit
	Tag          *git.Tag
	GitRepo      *git.Repository
	RefName      string
	BranchName   string
	TagName      string
	TreePath     string
	CommitID     string
	RepoLink     string
	CloneLink    repo_model.CloneLink
	CommitsCount int64

	PullRequest *PullRequest
}

// CanWriteToBranch checks if the branch is writable by the user
func (r *Repository) CanWriteToBranch(ctx context.Context, user *user_model.User, branch string) bool {
	return issues_model.CanMaintainerWriteToBranch(ctx, r.Permission, branch, user)
}

// CanEnableEditor returns true if repository is editable and user has proper access level.
func (r *Repository) CanEnableEditor(ctx context.Context, user *user_model.User) bool {
	return r.IsViewBranch && r.CanWriteToBranch(ctx, user, r.BranchName) && r.Repository.CanEnableEditor() && !r.Repository.IsArchived
}

// CanCreateBranch returns true if repository is editable and user has proper access level.
func (r *Repository) CanCreateBranch() bool {
	return r.Permission.CanWrite(unit_model.TypeCode) && r.Repository.CanCreateBranch()
}

// RepoMustNotBeArchived checks if a repo is archived
func RepoMustNotBeArchived() func(ctx *Context) {
	return func(ctx *Context) {
		if ctx.Repo.Repository.IsArchived {
			ctx.NotFound("IsArchived", errors.New(ctx.Locale.TrString("repo.archive.title")))
		}
	}
}

// CanCommitToBranchResults represents the results of CanCommitToBranch
type CanCommitToBranchResults struct {
	CanCommitToBranch bool
	EditorEnabled     bool
	UserCanPush       bool
	RequireSigned     bool
	WillSign          bool
	SigningKey        string
	WontSignReason    string
}

// CanCommitToBranch returns true if repository is editable and user has proper access level
//
// and branch is not protected for push
func (r *Repository) CanCommitToBranch(ctx context.Context, doer *user_model.User) (CanCommitToBranchResults, error) {
	protectedBranch, err := git_model.GetFirstMatchProtectedBranchRule(ctx, r.Repository.ID, r.BranchName)
	if err != nil {
		return CanCommitToBranchResults{}, err
	}
	userCanPush := true
	requireSigned := false
	if protectedBranch != nil {
		protectedBranch.Repo = r.Repository
		userCanPush = protectedBranch.CanUserPush(ctx, doer)
		requireSigned = protectedBranch.RequireSignedCommits
	}

	sign, keyID, _, err := asymkey_service.SignCRUDAction(ctx, r.Repository.RepoPath(), doer, r.Repository.RepoPath(), git.BranchPrefix+r.BranchName)

	canCommit := r.CanEnableEditor(ctx, doer) && userCanPush
	if requireSigned {
		canCommit = canCommit && sign
	}
	wontSignReason := ""
	if err != nil {
		if asymkey_service.IsErrWontSign(err) {
			wontSignReason = string(err.(*asymkey_service.ErrWontSign).Reason)
			err = nil
		} else {
			wontSignReason = "error"
		}
	}

	return CanCommitToBranchResults{
		CanCommitToBranch: canCommit,
		EditorEnabled:     r.CanEnableEditor(ctx, doer),
		UserCanPush:       userCanPush,
		RequireSigned:     requireSigned,
		WillSign:          sign,
		SigningKey:        keyID,
		WontSignReason:    wontSignReason,
	}, err
}

// CanUseTimetracker returns whether or not a user can use the timetracker.
func (r *Repository) CanUseTimetracker(ctx context.Context, issue *issues_model.Issue, user *user_model.User) bool {
	// Checking for following:
	// 1. Is timetracker enabled
	// 2. Is the user a contributor, admin, poster or assignee and do the repository policies require this?
	isAssigned, _ := issues_model.IsUserAssignedToIssue(ctx, issue, user)
	return r.Repository.IsTimetrackerEnabled(ctx) && (!r.Repository.AllowOnlyContributorsToTrackTime(ctx) ||
		r.Permission.CanWriteIssuesOrPulls(issue.IsPull) || issue.IsPoster(user.ID) || isAssigned)
}

// CanCreateIssueDependencies returns whether or not a user can create dependencies.
func (r *Repository) CanCreateIssueDependencies(ctx context.Context, user *user_model.User, isPull bool) bool {
	return r.Repository.IsDependenciesEnabled(ctx) && r.Permission.CanWriteIssuesOrPulls(isPull)
}

// GetCommitsCount returns cached commit count for current view
func (r *Repository) GetCommitsCount() (int64, error) {
	if r.Commit == nil {
		return 0, nil
	}
	var contextName string
	if r.IsViewBranch {
		contextName = r.BranchName
	} else if r.IsViewTag {
		contextName = r.TagName
	} else {
		contextName = r.CommitID
	}
	return cache.GetInt64(r.Repository.GetCommitsCountCacheKey(contextName, r.IsViewBranch || r.IsViewTag), func() (int64, error) {
		return r.Commit.CommitsCount()
	})
}

// GetCommitGraphsCount returns cached commit count for current view
func (r *Repository) GetCommitGraphsCount(ctx context.Context, hidePRRefs bool, branches, files []string) (int64, error) {
	cacheKey := fmt.Sprintf("commits-count-%d-graph-%t-%s-%s", r.Repository.ID, hidePRRefs, branches, files)

	return cache.GetInt64(cacheKey, func() (int64, error) {
		if len(branches) == 0 {
			return git.AllCommitsCount(ctx, r.Repository.RepoPath(), hidePRRefs, files...)
		}
		return git.CommitsCount(ctx,
			git.CommitsCountOptions{
				RepoPath: r.Repository.RepoPath(),
				Revision: branches,
				RelPath:  files,
			})
	})
}

// BranchNameSubURL sub-URL for the BranchName field
func (r *Repository) BranchNameSubURL() string {
	switch {
	case r.IsViewBranch:
		return "branch/" + util.PathEscapeSegments(r.BranchName)
	case r.IsViewTag:
		return "tag/" + util.PathEscapeSegments(r.TagName)
	case r.IsViewCommit:
		return "commit/" + util.PathEscapeSegments(r.CommitID)
	}
	log.Error("Unknown view type for repo: %v", r)
	return ""
}

// FileExists returns true if a file exists in the given repo branch
func (r *Repository) FileExists(path, branch string) (bool, error) {
	if branch == "" {
		branch = r.Repository.DefaultBranch
	}
	commit, err := r.GitRepo.GetBranchCommit(branch)
	if err != nil {
		return false, err
	}
	if _, err := commit.GetTreeEntryByPath(path); err != nil {
		return false, err
	}
	return true, nil
}

// GetEditorconfig returns the .editorconfig definition if found in the
// HEAD of the default repo branch.
func (r *Repository) GetEditorconfig(optCommit ...*git.Commit) (cfg *editorconfig.Editorconfig, warning, err error) {
	if r.GitRepo == nil {
		return nil, nil, nil
	}

	var commit *git.Commit

	if len(optCommit) != 0 {
		commit = optCommit[0]
	} else {
		commit, err = r.GitRepo.GetBranchCommit(r.Repository.DefaultBranch)
		if err != nil {
			return nil, nil, err
		}
	}
	treeEntry, err := commit.GetTreeEntryByPath(".editorconfig")
	if err != nil {
		return nil, nil, err
	}
	if treeEntry.Blob().Size() >= setting.UI.MaxDisplayFileSize {
		return nil, nil, git.ErrNotExist{ID: "", RelPath: ".editorconfig"}
	}
	reader, err := treeEntry.Blob().DataAsync()
	if err != nil {
		return nil, nil, err
	}
	defer reader.Close()
	return editorconfig.ParseGraceful(reader)
}

// RetrieveBaseRepo retrieves base repository
func RetrieveBaseRepo(ctx *Context, repo *repo_model.Repository) {
	// Non-fork repository will not return error in this method.
	if err := repo.GetBaseRepo(ctx); err != nil {
		if repo_model.IsErrRepoNotExist(err) {
			repo.IsFork = false
			repo.ForkID = 0
			return
		}
		ctx.ServerError("GetBaseRepo", err)
		return
	} else if err = repo.BaseRepo.LoadOwner(ctx); err != nil {
		ctx.ServerError("BaseRepo.LoadOwner", err)
		return
	}
}

// RetrieveTemplateRepo retrieves template repository used to generate this repository
func RetrieveTemplateRepo(ctx *Context, repo *repo_model.Repository) {
	// Non-generated repository will not return error in this method.
	templateRepo, err := repo_model.GetTemplateRepo(ctx, repo)
	if err != nil {
		if repo_model.IsErrRepoNotExist(err) {
			repo.TemplateID = 0
			return
		}
		ctx.ServerError("GetTemplateRepo", err)
		return
	} else if err = templateRepo.LoadOwner(ctx); err != nil {
		ctx.ServerError("TemplateRepo.LoadOwner", err)
		return
	}

	perm, err := access_model.GetUserRepoPermission(ctx, templateRepo, ctx.Doer)
	if err != nil {
		ctx.ServerError("GetUserRepoPermission", err)
		return
	}

	if !perm.CanRead(unit_model.TypeCode) {
		repo.TemplateID = 0
	}
}

// ComposeGoGetImport returns go-get-import meta content.
func ComposeGoGetImport(owner, repo string) string {
	/// setting.AppUrl is guaranteed to be parse as url
	appURL, _ := url.Parse(setting.AppURL)

	return path.Join(appURL.Host, setting.AppSubURL, url.PathEscape(owner), url.PathEscape(repo))
}

// EarlyResponseForGoGetMeta responses appropriate go-get meta with status 200
// if user does not have actual access to the requested repository,
// or the owner or repository does not exist at all.
// This is particular a workaround for "go get" command which does not respect
// .netrc file.
func EarlyResponseForGoGetMeta(ctx *Context) {
	username := ctx.Params(":username")
	reponame := strings.TrimSuffix(ctx.Params(":reponame"), ".git")
	if username == "" || reponame == "" {
		ctx.PlainText(http.StatusBadRequest, "invalid repository path")
		return
	}

	var cloneURL string
	if setting.Repository.GoGetCloneURLProtocol == "ssh" {
		cloneURL = repo_model.ComposeSSHCloneURL(username, reponame)
	} else {
		cloneURL = repo_model.ComposeHTTPSCloneURL(username, reponame)
	}
	goImportContent := fmt.Sprintf("%s git %s", ComposeGoGetImport(username, reponame), cloneURL)
	htmlMeta := fmt.Sprintf(`<meta name="go-import" content="%s">`, html.EscapeString(goImportContent))
	ctx.PlainText(http.StatusOK, htmlMeta)
}

// RedirectToRepo redirect to a differently-named repository
func RedirectToRepo(ctx *Base, redirectRepoID int64) {
	ownerName := ctx.Params(":username")
	previousRepoName := ctx.Params(":reponame")

	repo, err := repo_model.GetRepositoryByID(ctx, redirectRepoID)
	if err != nil {
		log.Error("GetRepositoryByID: %v", err)
		ctx.Error(http.StatusInternalServerError, "GetRepositoryByID")
		return
	}

	redirectPath := strings.Replace(
		ctx.Req.URL.EscapedPath(),
		url.PathEscape(ownerName)+"/"+url.PathEscape(previousRepoName),
		url.PathEscape(repo.OwnerName)+"/"+url.PathEscape(repo.Name),
		1,
	)
	if ctx.Req.URL.RawQuery != "" {
		redirectPath += "?" + ctx.Req.URL.RawQuery
	}
	ctx.Redirect(path.Join(setting.AppSubURL, redirectPath), http.StatusTemporaryRedirect)
}

func repoAssignment(ctx *Context, repo *repo_model.Repository) {
	var err error
	if err = repo.LoadOwner(ctx); err != nil {
		ctx.ServerError("LoadOwner", err)
		return
	}

	ctx.Repo.Permission, err = access_model.GetUserRepoPermission(ctx, repo, ctx.Doer)
	if err != nil {
		ctx.ServerError("GetUserRepoPermission", err)
		return
	}

	// Check access.
	if !ctx.Repo.Permission.HasAccess() {
		if ctx.FormString("go-get") == "1" {
			EarlyResponseForGoGetMeta(ctx)
			return
		}
		ctx.NotFound("no access right", nil)
		return
	}
	ctx.Data["HasAccess"] = true
	ctx.Data["Permission"] = &ctx.Repo.Permission

	if repo.IsMirror {
		pullMirror, err := repo_model.GetMirrorByRepoID(ctx, repo.ID)
		if err == nil {
			ctx.Data["PullMirror"] = pullMirror
		} else if err != repo_model.ErrMirrorNotExist {
			ctx.ServerError("GetMirrorByRepoID", err)
			return
		}
	}

	pushMirrors, _, err := repo_model.GetPushMirrorsByRepoID(ctx, repo.ID, db.ListOptions{})
	if err != nil {
		ctx.ServerError("GetPushMirrorsByRepoID", err)
		return
	}

	ctx.Repo.Repository = repo
	ctx.Data["PushMirrors"] = pushMirrors
	ctx.Data["RepoName"] = ctx.Repo.Repository.Name
	ctx.Data["IsEmptyRepo"] = ctx.Repo.Repository.IsEmpty
}

// RepoIDAssignment returns a handler which assigns the repo to the context.
func RepoIDAssignment() func(ctx *Context) {
	return func(ctx *Context) {
		repoID := ctx.ParamsInt64(":repoid")

		// Get repository.
		repo, err := repo_model.GetRepositoryByID(ctx, repoID)
		if err != nil {
			if repo_model.IsErrRepoNotExist(err) {
				ctx.NotFound("GetRepositoryByID", nil)
			} else {
				ctx.ServerError("GetRepositoryByID", err)
			}
			return
		}

		repoAssignment(ctx, repo)
	}
}

// RepoAssignment returns a middleware to handle repository assignment
func RepoAssignment(ctx *Context) context.CancelFunc {
	if _, repoAssignmentOnce := ctx.Data["repoAssignmentExecuted"]; repoAssignmentOnce {
		log.Trace("RepoAssignment was exec already, skipping second call ...")
		return nil
	}
	ctx.Data["repoAssignmentExecuted"] = true

	var (
		owner *user_model.User
		err   error
	)

	userName := ctx.Params(":username")
	repoName := ctx.Params(":reponame")
	repoName = strings.TrimSuffix(repoName, ".git")
	if setting.Other.EnableFeed {
		repoName = strings.TrimSuffix(repoName, ".rss")
		repoName = strings.TrimSuffix(repoName, ".atom")
	}

	// Check if the user is the same as the repository owner
	if ctx.IsSigned && ctx.Doer.LowerName == strings.ToLower(userName) {
		owner = ctx.Doer
	} else {
		owner, err = user_model.GetUserByName(ctx, userName)
		if err != nil {
			if user_model.IsErrUserNotExist(err) {
				// go-get does not support redirects
				// https://github.com/golang/go/issues/19760
				if ctx.FormString("go-get") == "1" {
					EarlyResponseForGoGetMeta(ctx)
					return nil
				}

				if redirectUserID, err := user_model.LookupUserRedirect(ctx, userName); err == nil {
					RedirectToUser(ctx.Base, userName, redirectUserID)
				} else if user_model.IsErrUserRedirectNotExist(err) {
					ctx.NotFound("GetUserByName", nil)
				} else {
					ctx.ServerError("LookupUserRedirect", err)
				}
			} else {
				ctx.ServerError("GetUserByName", err)
			}
			return nil
		}
	}
	ctx.Repo.Owner = owner
	ctx.ContextUser = owner
	ctx.Data["ContextUser"] = ctx.ContextUser
	ctx.Data["Username"] = ctx.Repo.Owner.Name

	// redirect link to wiki
	if strings.HasSuffix(repoName, ".wiki") {
		// ctx.Req.URL.Path does not have the preceding appSubURL - any redirect must have this added
		// Now we happen to know that all of our paths are: /:username/:reponame/whatever_else
		originalRepoName := ctx.Params(":reponame")
		redirectRepoName := strings.TrimSuffix(repoName, ".wiki")
		redirectRepoName += originalRepoName[len(redirectRepoName)+5:]
		redirectPath := strings.Replace(
			ctx.Req.URL.EscapedPath(),
			url.PathEscape(userName)+"/"+url.PathEscape(originalRepoName),
			url.PathEscape(userName)+"/"+url.PathEscape(redirectRepoName)+"/wiki",
			1,
		)
		if ctx.Req.URL.RawQuery != "" {
			redirectPath += "?" + ctx.Req.URL.RawQuery
		}
		ctx.Redirect(path.Join(setting.AppSubURL, redirectPath))
		return nil
	}

	// Get repository.
	repo, err := repo_model.GetRepositoryByName(ctx, owner.ID, repoName)
	if err != nil {
		if repo_model.IsErrRepoNotExist(err) {
			redirectRepoID, err := repo_model.LookupRedirect(ctx, owner.ID, repoName)
			if err == nil {
				RedirectToRepo(ctx.Base, redirectRepoID)
			} else if repo_model.IsErrRedirectNotExist(err) {
				if ctx.FormString("go-get") == "1" {
					EarlyResponseForGoGetMeta(ctx)
					return nil
				}
				ctx.NotFound("GetRepositoryByName", nil)
			} else {
				ctx.ServerError("LookupRepoRedirect", err)
			}
		} else {
			ctx.ServerError("GetRepositoryByName", err)
		}
		return nil
	}
	repo.Owner = owner

	repoAssignment(ctx, repo)
	if ctx.Written() {
		return nil
	}

	ctx.Repo.RepoLink = repo.Link()
	ctx.Data["RepoLink"] = ctx.Repo.RepoLink
	ctx.Data["RepoRelPath"] = ctx.Repo.Owner.Name + "/" + ctx.Repo.Repository.Name

	if setting.Other.EnableFeed {
		ctx.Data["EnableFeed"] = true
		ctx.Data["FeedURL"] = ctx.Repo.RepoLink
	}

	unit, err := ctx.Repo.Repository.GetUnit(ctx, unit_model.TypeExternalTracker)
	if err == nil {
		ctx.Data["RepoExternalIssuesLink"] = unit.ExternalTrackerConfig().ExternalTrackerURL
	}

	ctx.Data["NumTags"], err = db.Count[repo_model.Release](ctx, repo_model.FindReleasesOptions{
		IncludeDrafts: true,
		IncludeTags:   true,
		HasSha1:       util.OptionalBoolTrue, // only draft releases which are created with existing tags
		RepoID:        ctx.Repo.Repository.ID,
	})
	if err != nil {
		ctx.ServerError("GetReleaseCountByRepoID", err)
		return nil
	}
<<<<<<< HEAD
	numReleases, err := repo_model.GetReleaseCountByRepoID(ctx, ctx.Repo.Repository.ID, repo_model.FindReleasesOptions{
=======
	ctx.Data["NumReleases"], err = db.Count[repo_model.Release](ctx, repo_model.FindReleasesOptions{
>>>>>>> f3eb8358
		// only show draft releases for users who can write, read-only users shouldn't see draft releases.
		IncludeDrafts: ctx.Repo.CanWrite(unit_model.TypeReleases),
		RepoID:        ctx.Repo.Repository.ID,
	})
	if err != nil {
		ctx.ServerError("GetReleaseCountByRepoID", err)
		return nil
	}
	ctx.Data["NumReleases"] = numReleases

	if numReleases > 0 {
		release, err := repo_model.GetLatestReleaseByRepoID(ctx, ctx.Repo.Repository.ID)
		if err != nil && !repo_model.IsErrReleaseNotExist(err) {
			ctx.ServerError("GetLatestReleaseByRepoID", err)
			return nil
		}
		if release != nil {
			if err = release.LoadAttributes(ctx); err != nil {
				ctx.ServerError("release.LoadAttributes", err)
				return nil
			}
			ctx.Data["LatestRelease"] = release
		}
	}

	ctx.Data["Title"] = owner.Name + "/" + repo.Name
	ctx.Data["Repository"] = repo
	ctx.Data["Owner"] = ctx.Repo.Repository.Owner
	ctx.Data["IsRepositoryOwner"] = ctx.Repo.IsOwner()
	ctx.Data["IsRepositoryAdmin"] = ctx.Repo.IsAdmin()
	ctx.Data["RepoOwnerIsOrganization"] = repo.Owner.IsOrganization()
	ctx.Data["CanWriteCode"] = ctx.Repo.CanWrite(unit_model.TypeCode)
	ctx.Data["CanWriteIssues"] = ctx.Repo.CanWrite(unit_model.TypeIssues)
	ctx.Data["CanWritePulls"] = ctx.Repo.CanWrite(unit_model.TypePullRequests)
	ctx.Data["CanWriteActions"] = ctx.Repo.CanWrite(unit_model.TypeActions)

	canSignedUserFork, err := repo_module.CanUserForkRepo(ctx, ctx.Doer, ctx.Repo.Repository)
	if err != nil {
		ctx.ServerError("CanUserForkRepo", err)
		return nil
	}
	ctx.Data["CanSignedUserFork"] = canSignedUserFork

	userAndOrgForks, err := repo_model.GetForksByUserAndOrgs(ctx, ctx.Doer, ctx.Repo.Repository)
	if err != nil {
		ctx.ServerError("GetForksByUserAndOrgs", err)
		return nil
	}
	ctx.Data["UserAndOrgForks"] = userAndOrgForks

	// canSignedUserFork is true if the current user doesn't have a fork of this repo yet or
	// if he owns an org that doesn't have a fork of this repo yet
	// If multiple forks are available or if the user can fork to another account, but there is already a fork: open selection dialog
	ctx.Data["ShowForkModal"] = len(userAndOrgForks) > 1 || (canSignedUserFork && len(userAndOrgForks) > 0)

	ctx.Data["RepoCloneLink"] = repo.CloneLink()

	cloneButtonShowHTTPS := !setting.Repository.DisableHTTPGit
	cloneButtonShowSSH := !setting.SSH.Disabled && (ctx.IsSigned || setting.SSH.ExposeAnonymous)
	if !cloneButtonShowHTTPS && !cloneButtonShowSSH {
		// We have to show at least one link, so we just show the HTTPS
		cloneButtonShowHTTPS = true
	}
	ctx.Data["CloneButtonShowHTTPS"] = cloneButtonShowHTTPS
	ctx.Data["CloneButtonShowSSH"] = cloneButtonShowSSH
	ctx.Data["CloneButtonOriginLink"] = ctx.Data["RepoCloneLink"] // it may be rewritten to the WikiCloneLink by the router middleware

	ctx.Data["RepoSearchEnabled"] = setting.Indexer.RepoIndexerEnabled
	if setting.Indexer.RepoIndexerEnabled {
		ctx.Data["CodeIndexerUnavailable"] = !code_indexer.IsAvailable(ctx)
	}

	if ctx.IsSigned {
		ctx.Data["IsWatchingRepo"] = repo_model.IsWatching(ctx, ctx.Doer.ID, repo.ID)
		ctx.Data["IsStaringRepo"] = repo_model.IsStaring(ctx, ctx.Doer.ID, repo.ID)
	}

	if repo.IsFork {
		RetrieveBaseRepo(ctx, repo)
		if ctx.Written() {
			return nil
		}
	}

	if repo.IsGenerated() {
		RetrieveTemplateRepo(ctx, repo)
		if ctx.Written() {
			return nil
		}
	}

	isHomeOrSettings := ctx.Link == ctx.Repo.RepoLink || ctx.Link == ctx.Repo.RepoLink+"/settings" || strings.HasPrefix(ctx.Link, ctx.Repo.RepoLink+"/settings/")

	// Disable everything when the repo is being created
	if ctx.Repo.Repository.IsBeingCreated() || ctx.Repo.Repository.IsBroken() {
		ctx.Data["BranchName"] = ctx.Repo.Repository.DefaultBranch
		if !isHomeOrSettings {
			ctx.Redirect(ctx.Repo.RepoLink)
		}
		return nil
	}

	gitRepo, err := gitrepo.OpenRepository(ctx, repo)
	if err != nil {
		if strings.Contains(err.Error(), "repository does not exist") || strings.Contains(err.Error(), "no such file or directory") {
			log.Error("Repository %-v has a broken repository on the file system: %s Error: %v", ctx.Repo.Repository, ctx.Repo.Repository.RepoPath(), err)
			ctx.Repo.Repository.MarkAsBrokenEmpty()
			ctx.Data["BranchName"] = ctx.Repo.Repository.DefaultBranch
			// Only allow access to base of repo or settings
			if !isHomeOrSettings {
				ctx.Redirect(ctx.Repo.RepoLink)
			}
			return nil
		}
		ctx.ServerError("RepoAssignment Invalid repo "+repo.FullName(), err)
		return nil
	}
	if ctx.Repo.GitRepo != nil {
		ctx.Repo.GitRepo.Close()
	}
	ctx.Repo.GitRepo = gitRepo

	// We opened it, we should close it
	cancel := func() {
		// If it's been set to nil then assume someone else has closed it.
		if ctx.Repo.GitRepo != nil {
			ctx.Repo.GitRepo.Close()
		}
	}

	// Stop at this point when the repo is empty.
	if ctx.Repo.Repository.IsEmpty {
		ctx.Data["BranchName"] = ctx.Repo.Repository.DefaultBranch
		return cancel
	}

	branchOpts := git_model.FindBranchOptions{
		RepoID:          ctx.Repo.Repository.ID,
		IsDeletedBranch: util.OptionalBoolFalse,
		ListOptions:     db.ListOptionsAll,
	}
	branchesTotal, err := db.Count[git_model.Branch](ctx, branchOpts)
	if err != nil {
		ctx.ServerError("CountBranches", err)
		return cancel
	}

	// non-empty repo should have at least 1 branch, so this repository's branches haven't been synced yet
	if branchesTotal == 0 { // fallback to do a sync immediately
		branchesTotal, err = repo_module.SyncRepoBranches(ctx, ctx.Repo.Repository.ID, 0)
		if err != nil {
			ctx.ServerError("SyncRepoBranches", err)
			return cancel
		}
	}

	ctx.Data["BranchesCount"] = branchesTotal

	// If no branch is set in the request URL, try to guess a default one.
	if len(ctx.Repo.BranchName) == 0 {
		if len(ctx.Repo.Repository.DefaultBranch) > 0 && gitRepo.IsBranchExist(ctx.Repo.Repository.DefaultBranch) {
			ctx.Repo.BranchName = ctx.Repo.Repository.DefaultBranch
		} else {
			ctx.Repo.BranchName, _ = gitRepo.GetDefaultBranch()
			if ctx.Repo.BranchName == "" {
				// If it still can't get a default branch, fall back to default branch from setting.
				// Something might be wrong. Either site admin should fix the repo sync or Gitea should fix a potential bug.
				ctx.Repo.BranchName = setting.Repository.DefaultBranch
			}
		}
		ctx.Repo.RefName = ctx.Repo.BranchName
	}
	ctx.Data["BranchName"] = ctx.Repo.BranchName

	// People who have push access or have forked repository can propose a new pull request.
	canPush := ctx.Repo.CanWrite(unit_model.TypeCode) ||
		(ctx.IsSigned && repo_model.HasForkedRepo(ctx, ctx.Doer.ID, ctx.Repo.Repository.ID))
	canCompare := false

	// Pull request is allowed if this is a fork repository
	// and base repository accepts pull requests.
	if repo.BaseRepo != nil && repo.BaseRepo.AllowsPulls(ctx) {
		canCompare = true
		ctx.Data["BaseRepo"] = repo.BaseRepo
		ctx.Repo.PullRequest.BaseRepo = repo.BaseRepo
		ctx.Repo.PullRequest.Allowed = canPush
		ctx.Repo.PullRequest.HeadInfoSubURL = url.PathEscape(ctx.Repo.Owner.Name) + ":" + util.PathEscapeSegments(ctx.Repo.BranchName)
	} else if repo.AllowsPulls(ctx) {
		// Or, this is repository accepts pull requests between branches.
		canCompare = true
		ctx.Data["BaseRepo"] = repo
		ctx.Repo.PullRequest.BaseRepo = repo
		ctx.Repo.PullRequest.Allowed = canPush
		ctx.Repo.PullRequest.SameRepo = true
		ctx.Repo.PullRequest.HeadInfoSubURL = util.PathEscapeSegments(ctx.Repo.BranchName)
	}
	ctx.Data["CanCompareOrPull"] = canCompare
	ctx.Data["PullRequestCtx"] = ctx.Repo.PullRequest

	if ctx.Repo.Repository.Status == repo_model.RepositoryPendingTransfer {
		repoTransfer, err := models.GetPendingRepositoryTransfer(ctx, ctx.Repo.Repository)
		if err != nil {
			ctx.ServerError("GetPendingRepositoryTransfer", err)
			return cancel
		}

		if err := repoTransfer.LoadAttributes(ctx); err != nil {
			ctx.ServerError("LoadRecipient", err)
			return cancel
		}

		ctx.Data["RepoTransfer"] = repoTransfer
		if ctx.Doer != nil {
			ctx.Data["CanUserAcceptTransfer"] = repoTransfer.CanUserAcceptTransfer(ctx, ctx.Doer)
		}
	}

	if ctx.FormString("go-get") == "1" {
		ctx.Data["GoGetImport"] = ComposeGoGetImport(owner.Name, repo.Name)
		fullURLPrefix := repo.HTMLURL() + "/src/branch/" + util.PathEscapeSegments(ctx.Repo.BranchName)
		ctx.Data["GoDocDirectory"] = fullURLPrefix + "{/dir}"
		ctx.Data["GoDocFile"] = fullURLPrefix + "{/dir}/{file}#L{line}"
	}
	return cancel
}

// RepoRefType type of repo reference
type RepoRefType int

const (
	// RepoRefLegacy unknown type, make educated guess and redirect.
	// for backward compatibility with previous URL scheme
	RepoRefLegacy RepoRefType = iota
	// RepoRefAny is for usage where educated guess is needed
	// but redirect can not be made
	RepoRefAny
	// RepoRefBranch branch
	RepoRefBranch
	// RepoRefTag tag
	RepoRefTag
	// RepoRefCommit commit
	RepoRefCommit
	// RepoRefBlob blob
	RepoRefBlob
)

const headRefName = "HEAD"

// RepoRef handles repository reference names when the ref name is not
// explicitly given
func RepoRef() func(*Context) context.CancelFunc {
	// since no ref name is explicitly specified, ok to just use branch
	return RepoRefByType(RepoRefBranch)
}

// RefTypeIncludesBranches returns true if ref type can be a branch
func (rt RepoRefType) RefTypeIncludesBranches() bool {
	if rt == RepoRefLegacy || rt == RepoRefAny || rt == RepoRefBranch {
		return true
	}
	return false
}

// RefTypeIncludesTags returns true if ref type can be a tag
func (rt RepoRefType) RefTypeIncludesTags() bool {
	if rt == RepoRefLegacy || rt == RepoRefAny || rt == RepoRefTag {
		return true
	}
	return false
}

func getRefNameFromPath(ctx *Base, repo *Repository, path string, isExist func(string) bool) string {
	refName := ""
	parts := strings.Split(path, "/")
	for i, part := range parts {
		refName = strings.TrimPrefix(refName+"/"+part, "/")
		if isExist(refName) {
			repo.TreePath = strings.Join(parts[i+1:], "/")
			return refName
		}
	}
	return ""
}

func getRefName(ctx *Base, repo *Repository, pathType RepoRefType) string {
	path := ctx.Params("*")
	switch pathType {
	case RepoRefLegacy, RepoRefAny:
		if refName := getRefName(ctx, repo, RepoRefBranch); len(refName) > 0 {
			return refName
		}
		if refName := getRefName(ctx, repo, RepoRefTag); len(refName) > 0 {
			return refName
		}
		// For legacy and API support only full commit sha
		parts := strings.Split(path, "/")
		objectFormat, _ := repo.GitRepo.GetObjectFormat()

		if len(parts) > 0 && len(parts[0]) == objectFormat.FullLength() {
			repo.TreePath = strings.Join(parts[1:], "/")
			return parts[0]
		}
		if refName := getRefName(ctx, repo, RepoRefBlob); len(refName) > 0 {
			return refName
		}
		repo.TreePath = path
		return repo.Repository.DefaultBranch
	case RepoRefBranch:
		ref := getRefNameFromPath(ctx, repo, path, repo.GitRepo.IsBranchExist)
		if len(ref) == 0 {

			// check if ref is HEAD
			parts := strings.Split(path, "/")
			if parts[0] == headRefName {
				repo.TreePath = strings.Join(parts[1:], "/")
				return repo.Repository.DefaultBranch
			}

			// maybe it's a renamed branch
			return getRefNameFromPath(ctx, repo, path, func(s string) bool {
				b, exist, err := git_model.FindRenamedBranch(ctx, repo.Repository.ID, s)
				if err != nil {
					log.Error("FindRenamedBranch: %v", err)
					return false
				}

				if !exist {
					return false
				}

				ctx.Data["IsRenamedBranch"] = true
				ctx.Data["RenamedBranchName"] = b.To

				return true
			})
		}

		return ref
	case RepoRefTag:
		return getRefNameFromPath(ctx, repo, path, repo.GitRepo.IsTagExist)
	case RepoRefCommit:
		parts := strings.Split(path, "/")
		objectFormat, _ := repo.GitRepo.GetObjectFormat()

		if len(parts) > 0 && len(parts[0]) >= 7 && len(parts[0]) <= objectFormat.FullLength() {
			repo.TreePath = strings.Join(parts[1:], "/")
			return parts[0]
		}

		if len(parts) > 0 && parts[0] == headRefName {
			// HEAD ref points to last default branch commit
			commit, err := repo.GitRepo.GetBranchCommit(repo.Repository.DefaultBranch)
			if err != nil {
				return ""
			}
			repo.TreePath = strings.Join(parts[1:], "/")
			return commit.ID.String()
		}
	case RepoRefBlob:
		_, err := repo.GitRepo.GetBlob(path)
		if err != nil {
			return ""
		}
		return path
	default:
		log.Error("Unrecognized path type: %v", path)
	}
	return ""
}

// RepoRefByType handles repository reference name for a specific type
// of repository reference
func RepoRefByType(refType RepoRefType, ignoreNotExistErr ...bool) func(*Context) context.CancelFunc {
	return func(ctx *Context) (cancel context.CancelFunc) {
		// Empty repository does not have reference information.
		if ctx.Repo.Repository.IsEmpty {
			// assume the user is viewing the (non-existent) default branch
			ctx.Repo.IsViewBranch = true
			ctx.Repo.BranchName = ctx.Repo.Repository.DefaultBranch
			ctx.Data["TreePath"] = ""
			return nil
		}

		var (
			refName string
			err     error
		)

		if ctx.Repo.GitRepo == nil {
			ctx.Repo.GitRepo, err = gitrepo.OpenRepository(ctx, ctx.Repo.Repository)
			if err != nil {
				ctx.ServerError(fmt.Sprintf("Open Repository %v failed", ctx.Repo.Repository.FullName()), err)
				return nil
			}
			// We opened it, we should close it
			cancel = func() {
				// If it's been set to nil then assume someone else has closed it.
				if ctx.Repo.GitRepo != nil {
					ctx.Repo.GitRepo.Close()
				}
			}
		}

		objectFormat, err := ctx.Repo.GitRepo.GetObjectFormat()
		if err != nil {
			log.Error("Cannot determine objectFormat for repository: %w", err)
			ctx.Repo.Repository.MarkAsBrokenEmpty()
		}

		// Get default branch.
		if len(ctx.Params("*")) == 0 {
			refName = ctx.Repo.Repository.DefaultBranch
			if !ctx.Repo.GitRepo.IsBranchExist(refName) {
				brs, _, err := ctx.Repo.GitRepo.GetBranches(0, 1)
				if err == nil && len(brs) != 0 {
					refName = brs[0].Name
				} else if len(brs) == 0 {
					log.Error("No branches in non-empty repository %s", ctx.Repo.GitRepo.Path)
					ctx.Repo.Repository.MarkAsBrokenEmpty()
				} else {
					log.Error("GetBranches error: %v", err)
					ctx.Repo.Repository.MarkAsBrokenEmpty()
				}
			}
			ctx.Repo.RefName = refName
			ctx.Repo.BranchName = refName
			ctx.Repo.Commit, err = ctx.Repo.GitRepo.GetBranchCommit(refName)
			if err == nil {
				ctx.Repo.CommitID = ctx.Repo.Commit.ID.String()
			} else if strings.Contains(err.Error(), "fatal: not a git repository") || strings.Contains(err.Error(), "object does not exist") {
				// if the repository is broken, we can continue to the handler code, to show "Settings -> Delete Repository" for end users
				log.Error("GetBranchCommit: %v", err)
				ctx.Repo.Repository.MarkAsBrokenEmpty()
			} else {
				ctx.ServerError("GetBranchCommit", err)
				return cancel
			}
			ctx.Repo.IsViewBranch = true
		} else {
			refName = getRefName(ctx.Base, ctx.Repo, refType)
			ctx.Repo.RefName = refName
			isRenamedBranch, has := ctx.Data["IsRenamedBranch"].(bool)
			if isRenamedBranch && has {
				renamedBranchName := ctx.Data["RenamedBranchName"].(string)
				ctx.Flash.Info(ctx.Tr("repo.branch.renamed", refName, renamedBranchName))
				link := setting.AppSubURL + strings.Replace(ctx.Req.URL.EscapedPath(), util.PathEscapeSegments(refName), util.PathEscapeSegments(renamedBranchName), 1)
				ctx.Redirect(link)
				return cancel
			}

			if refType.RefTypeIncludesBranches() && ctx.Repo.GitRepo.IsBranchExist(refName) {
				ctx.Repo.IsViewBranch = true
				ctx.Repo.BranchName = refName

				ctx.Repo.Commit, err = ctx.Repo.GitRepo.GetBranchCommit(refName)
				if err != nil {
					ctx.ServerError("GetBranchCommit", err)
					return cancel
				}
				ctx.Repo.CommitID = ctx.Repo.Commit.ID.String()

			} else if refType.RefTypeIncludesTags() && ctx.Repo.GitRepo.IsTagExist(refName) {
				ctx.Repo.IsViewTag = true
				ctx.Repo.TagName = refName

				ctx.Repo.Commit, err = ctx.Repo.GitRepo.GetTagCommit(refName)
				if err != nil {
					if git.IsErrNotExist(err) {
						ctx.NotFound("GetTagCommit", err)
						return cancel
					}
					ctx.ServerError("GetTagCommit", err)
					return cancel
				}
				ctx.Repo.CommitID = ctx.Repo.Commit.ID.String()
			} else if len(refName) >= 7 && len(refName) <= objectFormat.FullLength() {
				ctx.Repo.IsViewCommit = true
				ctx.Repo.CommitID = refName

				ctx.Repo.Commit, err = ctx.Repo.GitRepo.GetCommit(refName)
				if err != nil {
					ctx.NotFound("GetCommit", err)
					return cancel
				}
				// If short commit ID add canonical link header
				if len(refName) < objectFormat.FullLength() {
					ctx.RespHeader().Set("Link", fmt.Sprintf("<%s>; rel=\"canonical\"",
						util.URLJoin(setting.AppURL, strings.Replace(ctx.Req.URL.RequestURI(), util.PathEscapeSegments(refName), url.PathEscape(ctx.Repo.Commit.ID.String()), 1))))
				}
			} else {
				if len(ignoreNotExistErr) > 0 && ignoreNotExistErr[0] {
					return cancel
				}
				ctx.NotFound("RepoRef invalid repo", fmt.Errorf("branch or tag not exist: %s", refName))
				return cancel
			}

			if refType == RepoRefLegacy {
				// redirect from old URL scheme to new URL scheme
				prefix := strings.TrimPrefix(setting.AppSubURL+strings.ToLower(strings.TrimSuffix(ctx.Req.URL.Path, ctx.Params("*"))), strings.ToLower(ctx.Repo.RepoLink))

				ctx.Redirect(path.Join(
					ctx.Repo.RepoLink,
					util.PathEscapeSegments(prefix),
					ctx.Repo.BranchNameSubURL(),
					util.PathEscapeSegments(ctx.Repo.TreePath)))
				return cancel
			}
		}

		ctx.Data["BranchName"] = ctx.Repo.BranchName
		ctx.Data["RefName"] = ctx.Repo.RefName
		ctx.Data["BranchNameSubURL"] = ctx.Repo.BranchNameSubURL()
		ctx.Data["TagName"] = ctx.Repo.TagName
		ctx.Data["CommitID"] = ctx.Repo.CommitID
		ctx.Data["TreePath"] = ctx.Repo.TreePath
		ctx.Data["IsViewBranch"] = ctx.Repo.IsViewBranch
		ctx.Data["IsViewTag"] = ctx.Repo.IsViewTag
		ctx.Data["IsViewCommit"] = ctx.Repo.IsViewCommit
		ctx.Data["CanCreateBranch"] = ctx.Repo.CanCreateBranch()

		ctx.Repo.CommitsCount, err = ctx.Repo.GetCommitsCount()
		if err != nil {
			ctx.ServerError("GetCommitsCount", err)
			return cancel
		}
		ctx.Data["CommitsCount"] = ctx.Repo.CommitsCount
		ctx.Repo.GitRepo.LastCommitCache = git.NewLastCommitCache(ctx.Repo.CommitsCount, ctx.Repo.Repository.FullName(), ctx.Repo.GitRepo, cache.GetCache())

		return cancel
	}
}

// GitHookService checks if repository Git hooks service has been enabled.
func GitHookService() func(ctx *Context) {
	return func(ctx *Context) {
		if !ctx.Doer.CanEditGitHook() {
			ctx.NotFound("GitHookService", nil)
			return
		}
	}
}

// UnitTypes returns a middleware to set unit types to context variables.
func UnitTypes() func(ctx *Context) {
	return func(ctx *Context) {
		ctx.Data["UnitTypeCode"] = unit_model.TypeCode
		ctx.Data["UnitTypeIssues"] = unit_model.TypeIssues
		ctx.Data["UnitTypePullRequests"] = unit_model.TypePullRequests
		ctx.Data["UnitTypeReleases"] = unit_model.TypeReleases
		ctx.Data["UnitTypeWiki"] = unit_model.TypeWiki
		ctx.Data["UnitTypeExternalWiki"] = unit_model.TypeExternalWiki
		ctx.Data["UnitTypeExternalTracker"] = unit_model.TypeExternalTracker
		ctx.Data["UnitTypeProjects"] = unit_model.TypeProjects
		ctx.Data["UnitTypePackages"] = unit_model.TypePackages
		ctx.Data["UnitTypeActions"] = unit_model.TypeActions
	}
}<|MERGE_RESOLUTION|>--- conflicted
+++ resolved
@@ -548,11 +548,7 @@
 		ctx.ServerError("GetReleaseCountByRepoID", err)
 		return nil
 	}
-<<<<<<< HEAD
-	numReleases, err := repo_model.GetReleaseCountByRepoID(ctx, ctx.Repo.Repository.ID, repo_model.FindReleasesOptions{
-=======
-	ctx.Data["NumReleases"], err = db.Count[repo_model.Release](ctx, repo_model.FindReleasesOptions{
->>>>>>> f3eb8358
+  numReleases, err := db.Count[repo_model.Release](ctx, repo_model.FindReleasesOptions{
 		// only show draft releases for users who can write, read-only users shouldn't see draft releases.
 		IncludeDrafts: ctx.Repo.CanWrite(unit_model.TypeReleases),
 		RepoID:        ctx.Repo.Repository.ID,
