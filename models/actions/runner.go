// Copyright 2021 The Gitea Authors. All rights reserved.
// SPDX-License-Identifier: MIT

package actions

import (
	"context"
	"fmt"
	"strings"
	"time"

	"code.gitea.io/gitea/models/db"
	"code.gitea.io/gitea/models/organization"
	repo_model "code.gitea.io/gitea/models/repo"
	"code.gitea.io/gitea/models/shared/types"
	user_model "code.gitea.io/gitea/models/user"
	"code.gitea.io/gitea/modules/timeutil"
	"code.gitea.io/gitea/modules/translation"
	"code.gitea.io/gitea/modules/util"

	runnerv1 "code.gitea.io/actions-proto-go/runner/v1"
	"xorm.io/builder"
)

// ActionRunner represents runner machines
type ActionRunner struct {
	ID          int64
	UUID        string                 `xorm:"CHAR(36) UNIQUE"`
	Name        string                 `xorm:"VARCHAR(255)"`
	Version     string                 `xorm:"VARCHAR(64)"`
	OwnerID     int64                  `xorm:"index"` // org level runner, 0 means system
	Owner       *user_model.User       `xorm:"-"`
	RepoID      int64                  `xorm:"index"` // repo level runner, if OwnerID also is zero, then it's a global
	Repo        *repo_model.Repository `xorm:"-"`
	Description string                 `xorm:"TEXT"`
	Base        int                    // 0 native 1 docker 2 virtual machine
	RepoRange   string                 // glob match which repositories could use this runner

	Token     string `xorm:"-"`
	TokenHash string `xorm:"UNIQUE"` // sha256 of token
	TokenSalt string
	// TokenLastEight string `xorm:"token_last_eight"` // it's unnecessary because we don't find runners by token

	LastOnline timeutil.TimeStamp `xorm:"index"`
	LastActive timeutil.TimeStamp `xorm:"index"`

	// Store labels defined in state file (default: .runner file) of `act_runner`
	AgentLabels []string `xorm:"TEXT"`

	Created timeutil.TimeStamp `xorm:"created"`
	Updated timeutil.TimeStamp `xorm:"updated"`
	Deleted timeutil.TimeStamp `xorm:"deleted"`
}

// BelongsToOwnerName before calling, should guarantee that all attributes are loaded
func (r *ActionRunner) BelongsToOwnerName() string {
	if r.RepoID != 0 {
		return r.Repo.FullName()
	}
	if r.OwnerID != 0 {
		return r.Owner.Name
	}
	return ""
}

func (r *ActionRunner) BelongsToOwnerType() types.OwnerType {
	if r.RepoID != 0 {
		return types.OwnerTypeRepository
	}
	if r.OwnerID != 0 {
		if r.Owner.Type == user_model.UserTypeOrganization {
			return types.OwnerTypeOrganization
		} else if r.Owner.Type == user_model.UserTypeIndividual {
			return types.OwnerTypeIndividual
		}
	}
	return types.OwnerTypeSystemGlobal
}

func (r *ActionRunner) Status() runnerv1.RunnerStatus {
	if time.Since(r.LastOnline.AsTime()) > time.Minute {
		return runnerv1.RunnerStatus_RUNNER_STATUS_OFFLINE
	}
	if time.Since(r.LastActive.AsTime()) > 10*time.Second {
		return runnerv1.RunnerStatus_RUNNER_STATUS_IDLE
	}
	return runnerv1.RunnerStatus_RUNNER_STATUS_ACTIVE
}

func (r *ActionRunner) StatusName() string {
	return strings.ToLower(strings.TrimPrefix(r.Status().String(), "RUNNER_STATUS_"))
}

func (r *ActionRunner) StatusLocaleName(lang translation.Locale) string {
	return lang.Tr("actions.runners.status." + r.StatusName())
}

func (r *ActionRunner) IsOnline() bool {
	status := r.Status()
	if status == runnerv1.RunnerStatus_RUNNER_STATUS_IDLE || status == runnerv1.RunnerStatus_RUNNER_STATUS_ACTIVE {
		return true
	}
	return false
}

<<<<<<< HEAD
// AllLabels returns agent and custom labels
func (r *ActionRunner) AllLabels() []string {
	return append(r.AgentLabels, r.CustomLabels...)
}

// EditLink returns edit runner link
// Should ensure attributes are loaded before call this function
func (r *ActionRunner) EditLink() string {
	switch r.BelongsToOwnerType() {
	case types.OwnerTypeSystemGlobal:
		return fmt.Sprintf("/admin/actions/runners/%d", r.ID)
	case types.OwnerTypeRepository:
		return fmt.Sprintf("%s/settings/actions/runners/%d", r.Repo.Link(), r.ID)
	case types.OwnerTypeOrganization:
		return fmt.Sprintf("%s/settings/actions/runners/%d", r.Owner.OrganisationLink(), r.ID)
	}
	return ""
}

=======
>>>>>>> 481e738e
// Editable checks if the runner is editable by the user
func (r *ActionRunner) Editable(ctx context.Context, doer, owner *user_model.User, repo *repo_model.Repository) (bool, error) {
	if doer == nil {
		return false, nil
	}

	// global runner in admin settings
	if doer.IsAdmin {
		return true, nil
	}

	if repo != nil {
		// repo runner in repo runners list
		if r.BelongsToOwnerType() == types.OwnerTypeRepository && r.RepoID == repo.ID {
			return true, nil
		}

		if err := repo.LoadOwner(ctx); err != nil {
			return false, err
		}
		// org runner in repo runners list
		if r.BelongsToOwnerType() == types.OwnerTypeOrganization && repo.Owner.IsOrganization() {
			isOrgOwner, err := (*organization.Organization)(repo.Owner).IsOwnedBy(doer.ID)
			if err != nil {
				return false, err
			}
			return repo.OwnerID == r.OwnerID && isOrgOwner, nil
		}
	}

	if owner == nil {
		return false, nil
	}
	// org runner in org runners list
	return r.BelongsToOwnerType() == types.OwnerTypeOrganization && r.OwnerID == owner.ID && owner.IsOrganization(), nil
}

// LoadAttributes loads the attributes of the runner
func (r *ActionRunner) LoadAttributes(ctx context.Context) error {
	if r.OwnerID > 0 {
		var user user_model.User
		has, err := db.GetEngine(ctx).ID(r.OwnerID).Get(&user)
		if err != nil {
			return err
		}
		if has {
			r.Owner = &user
		}
	}
	if r.RepoID > 0 {
		var repo repo_model.Repository
		has, err := db.GetEngine(ctx).ID(r.RepoID).Get(&repo)
		if err != nil {
			return err
		}
		if has {
			r.Repo = &repo
		}
	}
	return nil
}

func (r *ActionRunner) GenerateToken() (err error) {
	r.Token, r.TokenSalt, r.TokenHash, _, err = generateSaltedToken()
	return err
}

func init() {
	db.RegisterModel(&ActionRunner{})
}

type FindRunnerOptions struct {
	db.ListOptions
	RepoID        int64
	Repo          *repo_model.Repository
	OwnerID       int64
	Owner         *user_model.User
	Sort          string
	Filter        string
	WithAvailable bool // not only runners belong to, but also runners can be used
}

func (opts FindRunnerOptions) toCond() builder.Cond {
	cond := builder.NewCond()

	if opts.RepoID > 0 {
		c := builder.NewCond().And(builder.Eq{"repo_id": opts.RepoID})
		if opts.WithAvailable {
			c = c.Or(builder.Eq{"owner_id": builder.Select("owner_id").From("repository").Where(builder.Eq{"id": opts.RepoID})})
			c = c.Or(builder.Eq{"repo_id": 0, "owner_id": 0})
		}
		cond = cond.And(c)
	}
	if opts.OwnerID > 0 {
		c := builder.NewCond().And(builder.Eq{"owner_id": opts.OwnerID})
		if opts.WithAvailable {
			c = c.Or(builder.Eq{"repo_id": 0, "owner_id": 0})
		}
		cond = cond.And(c)
	}

	if opts.Filter != "" {
		cond = cond.And(builder.Like{"name", opts.Filter})
	}
	return cond
}

func (opts FindRunnerOptions) toOrder() string {
	switch opts.Sort {
	case "online":
		return "last_online DESC"
	case "offline":
		return "last_online ASC"
	case "alphabetically":
		return "name ASC"
	case "reversealphabetically":
		return "name DESC"
	case "newest":
		return "id DESC"
	case "oldest":
		return "id ASC"
	}
	return "last_online DESC"
}

func CountRunners(ctx context.Context, opts FindRunnerOptions) (int64, error) {
	return db.GetEngine(ctx).
		Where(opts.toCond()).
		Count(ActionRunner{})
}

func FindRunners(ctx context.Context, opts FindRunnerOptions) (runners RunnerList, err error) {
	sess := db.GetEngine(ctx).
		Where(opts.toCond()).
		OrderBy(opts.toOrder())
	if opts.Page > 0 {
		sess.Limit(opts.PageSize, (opts.Page-1)*opts.PageSize)
	}
	return runners, sess.Find(&runners)
}

// GetRunnerByUUID returns a runner via uuid
func GetRunnerByUUID(ctx context.Context, uuid string) (*ActionRunner, error) {
	var runner ActionRunner
	has, err := db.GetEngine(ctx).Where("uuid=?", uuid).Get(&runner)
	if err != nil {
		return nil, err
	} else if !has {
		return nil, fmt.Errorf("runner with uuid %s: %w", uuid, util.ErrNotExist)
	}
	return &runner, nil
}

// GetRunnerByID returns a runner via id
func GetRunnerByID(ctx context.Context, id int64) (*ActionRunner, error) {
	var runner ActionRunner
	has, err := db.GetEngine(ctx).Where("id=?", id).Get(&runner)
	if err != nil {
		return nil, err
	} else if !has {
		return nil, fmt.Errorf("runner with id %d: %w", id, util.ErrNotExist)
	}
	return &runner, nil
}

// UpdateRunner updates runner's information.
func UpdateRunner(ctx context.Context, r *ActionRunner, cols ...string) error {
	e := db.GetEngine(ctx)
	var err error
	if len(cols) == 0 {
		_, err = e.ID(r.ID).AllCols().Update(r)
	} else {
		_, err = e.ID(r.ID).Cols(cols...).Update(r)
	}
	return err
}

// DeleteRunner deletes a runner by given ID.
func DeleteRunner(ctx context.Context, id int64) error {
	if _, err := GetRunnerByID(ctx, id); err != nil {
		return err
	}

	_, err := db.GetEngine(ctx).Delete(&ActionRunner{ID: id})
	return err
}

// CreateRunner creates new runner.
func CreateRunner(ctx context.Context, t *ActionRunner) error {
	_, err := db.GetEngine(ctx).Insert(t)
	return err
}

func CountRunnersWithoutBelongingOwner(ctx context.Context) (int64, error) {
	// Only affect action runners were a owner ID is set, as actions runners
	// could also be created on a repository.
	return db.GetEngine(ctx).Table("action_runner").
		Join("LEFT", "user", "`action_runner`.owner_id = `user`.id").
		Where("`action_runner`.owner_id != ?", 0).
		And(builder.IsNull{"`user`.id"}).
		Count(new(ActionRunner))
}

func FixRunnersWithoutBelongingOwner(ctx context.Context) (int64, error) {
	subQuery := builder.Select("`action_runner`.id").
		From("`action_runner`").
		Join("LEFT", "user", "`action_runner`.owner_id = `user`.id").
		Where(builder.Neq{"`action_runner`.owner_id": 0}).
		And(builder.IsNull{"`user`.id"})
	b := builder.Delete(builder.In("id", subQuery)).From("`action_runner`")
	res, err := db.GetEngine(ctx).Exec(b)
	if err != nil {
		return 0, err
	}
	return res.RowsAffected()
}<|MERGE_RESOLUTION|>--- conflicted
+++ resolved
@@ -103,12 +103,6 @@
 	return false
 }
 
-<<<<<<< HEAD
-// AllLabels returns agent and custom labels
-func (r *ActionRunner) AllLabels() []string {
-	return append(r.AgentLabels, r.CustomLabels...)
-}
-
 // EditLink returns edit runner link
 // Should ensure attributes are loaded before call this function
 func (r *ActionRunner) EditLink() string {
@@ -123,8 +117,6 @@
 	return ""
 }
 
-=======
->>>>>>> 481e738e
 // Editable checks if the runner is editable by the user
 func (r *ActionRunner) Editable(ctx context.Context, doer, owner *user_model.User, repo *repo_model.Repository) (bool, error) {
 	if doer == nil {
