--- conflicted
+++ resolved
@@ -524,9 +524,6 @@
 	// v270 -> v271
 	NewMigration("Fix PackageProperty typo", v1_21.FixPackagePropertyTypo),
 	// v271 -> v272
-<<<<<<< HEAD
-	NewMigration("Fix missing admin team unit records", v1_21.FixMissingAdminTeamUnitRecords),
-=======
 	NewMigration("Allow archiving labels", v1_21.AddArchivedUnixColumInLabelTable),
 	// v272 -> v273
 	NewMigration("Add Version to ActionRun table", v1_21.AddVersionToActionRunTable),
@@ -553,7 +550,8 @@
 	NewMigration("Add auth_token table", v1_22.CreateAuthTokenTable),
 	// v282 -> v283
 	NewMigration("Add Index to pull_auto_merge.doer_id", v1_22.AddIndexToPullAutoMergeDoerID),
->>>>>>> f65977df
+	// v283 -> v284
+	NewMigration("Fix missing admin team unit records", v1_21.FixMissingAdminTeamUnitRecords),
 }
 
 // GetCurrentDBVersion returns the current db version
